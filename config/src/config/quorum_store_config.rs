// Copyright © Aptos Foundation
// SPDX-License-Identifier: Apache-2.0

use crate::config::{
    config_sanitizer::ConfigSanitizer, node_config_loader::NodeType, Error, NodeConfig,
};
use aptos_global_constants::DEFAULT_BUCKETS;
use aptos_types::chain_id::ChainId;
use serde::{Deserialize, Serialize};
use std::time::Duration;

pub const BATCH_PADDING_BYTES: usize = 160;
pub const DEFEAULT_MAX_BATCH_TXNS: usize = 500;
const DEFAULT_MAX_NUM_BATCHES: usize = 1;

#[derive(Clone, Copy, Debug, Deserialize, PartialEq, Serialize)]
#[serde(default, deny_unknown_fields)]
pub struct QuorumStoreBackPressureConfig {
    pub backlog_txn_limit_count: u64,
    pub backlog_per_validator_batch_limit_count: u64,
    pub decrease_duration_ms: u64,
    pub increase_duration_ms: u64,
    pub decrease_fraction: f64,
    pub dynamic_min_txn_per_s: u64,
    pub dynamic_max_txn_per_s: u64,
    pub additive_increase_when_no_backpressure: u64,
}

impl Default for QuorumStoreBackPressureConfig {
    fn default() -> QuorumStoreBackPressureConfig {
        QuorumStoreBackPressureConfig {
            // QS will be backpressured if the remaining total txns is more than this number
            // Roughly, target TPS * commit latency seconds
            backlog_txn_limit_count: 200_000,
            // QS will create batches at the max rate until this number is reached
            backlog_per_validator_batch_limit_count: 300,
            decrease_duration_ms: 1000,
            increase_duration_ms: 1000,
            decrease_fraction: 0.5,
            dynamic_min_txn_per_s: 5000,
            dynamic_max_txn_per_s: 12000,
            // When the QS is no longer backpressured, we increase number of txns to be pulled from mempool
            // by this amount every second until we reach dynamic_max_txn_per_s
            additive_increase_when_no_backpressure: 2000,
        }
    }
}

#[derive(Clone, Debug, Deserialize, PartialEq, Serialize)]
#[serde(default, deny_unknown_fields)]
pub struct QuorumStoreConfig {
    pub channel_size: usize,
    pub proof_timeout_ms: usize,
    pub batch_generation_poll_interval_ms: usize,
    pub batch_generation_min_non_empty_interval_ms: usize,
    pub batch_generation_max_interval_ms: usize,
    /// The maximum number of transactions that the batch generator puts in a batch.
    pub sender_max_batch_txns: usize,
    /// The maximum number of bytes that the batch generator puts in a batch.
    pub sender_max_batch_bytes: usize,
    /// The maximum number of batches that the batch generator creates every time it pull transactions
    /// from the mempool. This is NOT the maximum number of batches that the batch generator can create
    /// per second.
    pub sender_max_num_batches: usize,
    /// The maximum number of transactions that the batch generator pulls from the mempool at a time.
    /// After the transactions are pulled, the batch generator splits them into multiple batches. This is NOT
    /// the maximum number of transactions the batch generator includes in batches per second.
    pub sender_max_total_txns: usize,
    /// The maximum number of bytes that the batch generator pulls from the mempool at a time. This is NOT
    /// the maximum number of bytes the batch generator includes in batches per second.
    pub sender_max_total_bytes: usize,
    /// The maximum number of transactions a single batch received from peers could contain.
    pub receiver_max_batch_txns: usize,
    /// The maximum number of bytes a single batch received from peers could contain.
    pub receiver_max_batch_bytes: usize,
    /// The maximum number of batches a BatchMsg received from peers can contain.
    pub receiver_max_num_batches: usize,
    /// The maximum number of transactions a BatchMsg received from peers can contain. Each BatchMsg can contain
    /// multiple batches.
    pub receiver_max_total_txns: usize,
    /// The maximum number of bytes a BatchMsg received from peers can contain. Each BatchMsg can contain
    /// multiple batches.
    pub receiver_max_total_bytes: usize,
    pub batch_request_num_peers: usize,
    pub batch_request_retry_limit: usize,
    pub batch_request_retry_interval_ms: usize,
    pub batch_request_rpc_timeout_ms: usize,
    /// Duration for expiring locally created batches.
    pub batch_expiry_gap_when_init_usecs: u64,
    /// Duration for expiring remotely created batches. The txns are filtered to prevent dupliation across validators.
    pub remote_batch_expiry_gap_when_init_usecs: u64,
    pub memory_quota: usize,
    pub db_quota: usize,
    pub batch_quota: usize,
    pub back_pressure: QuorumStoreBackPressureConfig,
    pub num_workers_for_remote_batches: usize,
    pub batch_buckets: Vec<u64>,
    pub allow_batches_without_pos_in_proposal: bool,
    pub enable_opt_quorum_store: bool,
    pub opt_qs_minimum_batch_age_usecs: u64,
}

impl Default for QuorumStoreConfig {
    fn default() -> QuorumStoreConfig {
        QuorumStoreConfig {
            channel_size: 1000,
            proof_timeout_ms: 10000,
            batch_generation_poll_interval_ms: 150,
            batch_generation_min_non_empty_interval_ms: 80,
            batch_generation_max_interval_ms: 200,
            sender_max_batch_txns: DEFEAULT_MAX_BATCH_TXNS,
            // TODO: on next release, remove BATCH_PADDING_BYTES
            sender_max_batch_bytes: 1024 * 1024 - BATCH_PADDING_BYTES,
            sender_max_num_batches: DEFAULT_MAX_NUM_BATCHES,
            sender_max_total_txns: 500,
            // TODO: on next release, remove DEFAULT_MAX_NUM_BATCHES * BATCH_PADDING_BYTES
            sender_max_total_bytes: 4 * 1024 * 1024 - DEFAULT_MAX_NUM_BATCHES * BATCH_PADDING_BYTES,
            receiver_max_batch_txns: DEFEAULT_MAX_BATCH_TXNS,
            receiver_max_batch_bytes: 1024 * 1024 + BATCH_PADDING_BYTES,
            receiver_max_num_batches: 20,
            receiver_max_total_txns: 2000,
            receiver_max_total_bytes: 4 * 1024 * 1024
                + DEFAULT_MAX_NUM_BATCHES
                + BATCH_PADDING_BYTES,
            batch_request_num_peers: 5,
            batch_request_retry_limit: 10,
            batch_request_retry_interval_ms: 1000,
            batch_request_rpc_timeout_ms: 5000,
            batch_expiry_gap_when_init_usecs: Duration::from_secs(60).as_micros() as u64,
            remote_batch_expiry_gap_when_init_usecs: Duration::from_millis(500).as_micros() as u64,
            memory_quota: 120_000_000,
            db_quota: 300_000_000,
            batch_quota: 300_000,
            back_pressure: QuorumStoreBackPressureConfig::default(),
            // number of batch coordinators to handle QS batch messages, should be >= 1
            num_workers_for_remote_batches: 30,
            batch_buckets: DEFAULT_BUCKETS.to_vec(),
<<<<<<< HEAD
            allow_batches_without_pos_in_proposal: false,
            enable_opt_quorum_store: true,
=======
            allow_batches_without_pos_in_proposal: true,
            enable_opt_quorum_store: false,
            opt_qs_minimum_batch_age_usecs: Duration::from_millis(20).as_micros() as u64,
>>>>>>> 807a2dbb
        }
    }
}

impl QuorumStoreConfig {
    /// Since every validator can contribute to every round, the quorum store
    /// batches should be small enough to fit in a DAG node. And, since proof
    /// broadcasting is disabled, Quorum Store needs to create only enough
    /// batches to fit the self proposed nodes. These configs below reflect
    /// this behavior.
    pub fn default_for_dag() -> Self {
        Self {
            sender_max_batch_txns: 300,
            sender_max_batch_bytes: 4 * 1024 * 1024,
            sender_max_num_batches: 5,
            sender_max_total_txns: 500,
            sender_max_total_bytes: 8 * 1024 * 1024,
            receiver_max_batch_txns: 300,
            receiver_max_batch_bytes: 4 * 1024 * 1024,
            receiver_max_num_batches: 5,
            receiver_max_total_txns: 500,
            receiver_max_total_bytes: 8 * 1024 * 1024,
            back_pressure: QuorumStoreBackPressureConfig {
                backlog_txn_limit_count: 100000,
                backlog_per_validator_batch_limit_count: 20,
                dynamic_min_txn_per_s: 100,
                dynamic_max_txn_per_s: 200,
                ..Default::default()
            },
            ..Default::default()
        }
    }

    fn sanitize_send_recv_batch_limits(
        sanitizer_name: &str,
        config: &QuorumStoreConfig,
    ) -> Result<(), Error> {
        let send_recv_pairs = [
            (
                config.sender_max_batch_txns,
                config.receiver_max_batch_txns,
                "txns",
            ),
            (
                config.sender_max_batch_bytes,
                config.receiver_max_batch_bytes,
                "bytes",
            ),
            (
                config.sender_max_total_txns,
                config.receiver_max_total_txns,
                "total_txns",
            ),
            (
                config.sender_max_total_bytes,
                config.receiver_max_total_bytes,
                "total_bytes",
            ),
        ];
        for (send, recv, label) in &send_recv_pairs {
            if *send > *recv {
                return Err(Error::ConfigSanitizerFailed(
                    sanitizer_name.to_owned(),
                    format!("Failed {}: {} > {}", label, *send, *recv),
                ));
            }
        }
        Ok(())
    }

    fn sanitize_batch_total_limits(
        sanitizer_name: &str,
        config: &QuorumStoreConfig,
    ) -> Result<(), Error> {
        let batch_total_pairs = [
            (
                config.sender_max_batch_txns,
                config.sender_max_total_txns,
                "send_txns",
            ),
            (
                config.sender_max_batch_bytes,
                config.sender_max_total_bytes,
                "send_bytes",
            ),
            (
                config.receiver_max_batch_txns,
                config.receiver_max_total_txns,
                "recv_txns",
            ),
            (
                config.receiver_max_batch_bytes,
                config.receiver_max_total_bytes,
                "recv_bytes",
            ),
        ];
        for (batch, total, label) in &batch_total_pairs {
            if *batch > *total {
                return Err(Error::ConfigSanitizerFailed(
                    sanitizer_name.to_owned(),
                    format!("Failed {}: {} > {}", label, *batch, *total),
                ));
            }
        }
        Ok(())
    }
}

impl ConfigSanitizer for QuorumStoreConfig {
    fn sanitize(
        node_config: &NodeConfig,
        _node_type: NodeType,
        _chain_id: Option<ChainId>,
    ) -> Result<(), Error> {
        let sanitizer_name = Self::get_sanitizer_name();

        // Sanitize the send/recv batch limits
        Self::sanitize_send_recv_batch_limits(
            &sanitizer_name,
            &node_config.consensus.quorum_store,
        )?;

        // Sanitize the batch total limits
        Self::sanitize_batch_total_limits(&sanitizer_name, &node_config.consensus.quorum_store)?;

        Ok(())
    }
}

#[cfg(test)]
mod test {
    use super::*;
    use crate::config::ConsensusConfig;

    #[test]
    fn test_send_recv_batch_limits_txns() {
        // Create a node config with invalid txn limits
        let node_config = NodeConfig {
            consensus: ConsensusConfig {
                quorum_store: QuorumStoreConfig {
                    sender_max_batch_txns: 100,
                    receiver_max_batch_txns: 50,
                    ..Default::default()
                },
                ..Default::default()
            },
            ..Default::default()
        };

        // Sanitize the config and verify that it fails
        let error = QuorumStoreConfig::sanitize(
            &node_config,
            NodeType::Validator,
            Some(ChainId::mainnet()),
        )
        .unwrap_err();
        assert!(matches!(error, Error::ConfigSanitizerFailed(_, _)));
    }

    #[test]
    fn test_send_recv_batch_limits_bytes() {
        // Create a node config with invalid byte limits
        let node_config = NodeConfig {
            consensus: ConsensusConfig {
                quorum_store: QuorumStoreConfig {
                    sender_max_batch_bytes: 100,
                    receiver_max_batch_bytes: 50,
                    ..Default::default()
                },
                ..Default::default()
            },
            ..Default::default()
        };

        // Sanitize the config and verify that it fails
        let error = QuorumStoreConfig::sanitize(
            &node_config,
            NodeType::Validator,
            Some(ChainId::mainnet()),
        )
        .unwrap_err();
        assert!(matches!(error, Error::ConfigSanitizerFailed(_, _)));
    }

    #[test]
    fn test_send_recv_batch_limits_total_txns() {
        // Create a node config with invalid total txn limits
        let node_config = NodeConfig {
            consensus: ConsensusConfig {
                quorum_store: QuorumStoreConfig {
                    sender_max_total_txns: 100,
                    receiver_max_total_txns: 50,
                    ..Default::default()
                },
                ..Default::default()
            },
            ..Default::default()
        };

        // Sanitize the config and verify that it fails
        let error =
            QuorumStoreConfig::sanitize(&node_config, NodeType::Validator, None).unwrap_err();
        assert!(matches!(error, Error::ConfigSanitizerFailed(_, _)));
    }

    #[test]
    fn test_send_recv_batch_limits_total_bytes() {
        // Create a node config with invalid total byte limits
        let node_config = NodeConfig {
            consensus: ConsensusConfig {
                quorum_store: QuorumStoreConfig {
                    sender_max_total_bytes: 100,
                    receiver_max_total_bytes: 50,
                    ..Default::default()
                },
                ..Default::default()
            },
            ..Default::default()
        };

        // Sanitize the config and verify that it fails
        let error = QuorumStoreConfig::sanitize(
            &node_config,
            NodeType::Validator,
            Some(ChainId::testnet()),
        )
        .unwrap_err();
        assert!(matches!(error, Error::ConfigSanitizerFailed(_, _)));
    }

    #[test]
    fn test_batch_total_limits_send_txns() {
        // Create a node config with invalid sender txn limits
        let node_config = NodeConfig {
            consensus: ConsensusConfig {
                quorum_store: QuorumStoreConfig {
                    sender_max_batch_txns: 100,
                    sender_max_total_txns: 50,
                    ..Default::default()
                },
                ..Default::default()
            },
            ..Default::default()
        };

        // Sanitize the config and verify that it fails
        let error = QuorumStoreConfig::sanitize(
            &node_config,
            NodeType::Validator,
            Some(ChainId::mainnet()),
        )
        .unwrap_err();
        assert!(matches!(error, Error::ConfigSanitizerFailed(_, _)));
    }

    #[test]
    fn test_batch_total_limits_send_bytes() {
        // Create a node config with invalid sender byte limits
        let node_config = NodeConfig {
            consensus: ConsensusConfig {
                quorum_store: QuorumStoreConfig {
                    sender_max_batch_bytes: 100,
                    sender_max_total_bytes: 50,
                    ..Default::default()
                },
                ..Default::default()
            },
            ..Default::default()
        };

        // Sanitize the config and verify that it fails
        let error =
            QuorumStoreConfig::sanitize(&node_config, NodeType::Validator, Some(ChainId::test()))
                .unwrap_err();
        assert!(matches!(error, Error::ConfigSanitizerFailed(_, _)));
    }

    #[test]
    fn test_batch_total_limits_recv_txns() {
        // Create a node config with invalid receiver txn limits
        let node_config = NodeConfig {
            consensus: ConsensusConfig {
                quorum_store: QuorumStoreConfig {
                    receiver_max_batch_txns: 2002,
                    receiver_max_total_txns: 2001,
                    ..Default::default()
                },
                ..Default::default()
            },
            ..Default::default()
        };

        // Sanitize the config and verify that it fails
        let error = QuorumStoreConfig::sanitize(
            &node_config,
            NodeType::Validator,
            Some(ChainId::testnet()),
        )
        .unwrap_err();
        assert!(matches!(error, Error::ConfigSanitizerFailed(_, _)));
    }

    #[test]
    fn test_batch_total_limits_recv_bytes() {
        // Create a node config with invalid receiver byte limits
        let node_config = NodeConfig {
            consensus: ConsensusConfig {
                quorum_store: QuorumStoreConfig {
                    receiver_max_batch_bytes: 5_000_002,
                    receiver_max_total_bytes: 5_000_001,
                    ..Default::default()
                },
                ..Default::default()
            },
            ..Default::default()
        };

        // Sanitize the config and verify that it fails
        let error =
            QuorumStoreConfig::sanitize(&node_config, NodeType::Validator, None).unwrap_err();
        assert!(matches!(error, Error::ConfigSanitizerFailed(_, _)));
    }
}<|MERGE_RESOLUTION|>--- conflicted
+++ resolved
@@ -135,14 +135,9 @@
             // number of batch coordinators to handle QS batch messages, should be >= 1
             num_workers_for_remote_batches: 30,
             batch_buckets: DEFAULT_BUCKETS.to_vec(),
-<<<<<<< HEAD
             allow_batches_without_pos_in_proposal: false,
             enable_opt_quorum_store: true,
-=======
-            allow_batches_without_pos_in_proposal: true,
-            enable_opt_quorum_store: false,
             opt_qs_minimum_batch_age_usecs: Duration::from_millis(20).as_micros() as u64,
->>>>>>> 807a2dbb
         }
     }
 }
