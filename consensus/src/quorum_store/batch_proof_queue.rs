// Copyright (c) Aptos Foundation
// SPDX-License-Identifier: Apache-2.0

use super::{
    batch_store::BatchStore,
    utils::{BatchKey, BatchSortKey, TimeExpirations},
};
use crate::quorum_store::counters;
use aptos_consensus_types::{
    common::{Author, TxnSummaryWithExpiration},
    payload::TDataInfo,
    proof_of_store::{BatchInfo, ProofOfStore},
    utils::PayloadTxnsSize,
};
use aptos_logger::{info, sample, sample::SampleRate, warn};
use aptos_metrics_core::TimerHelper;
use aptos_short_hex_str::AsShortHexStr;
use aptos_types::{transaction::SignedTransaction, PeerId};
use raikou::raikou::duration_since_epoch;
use rand::{prelude::SliceRandom, thread_rng};
use rayon::prelude::*;
use std::{
    cmp::Reverse,
    collections::{hash_map::Entry, BTreeMap, HashMap, HashSet},
    ops::Bound,
    sync::Arc,
    time::{Duration, Instant},
};

/// QueueItem represents an item in the ProofBatchQueue.
/// It stores the transaction summaries and proof associated with the
/// batch.
struct QueueItem {
    /// The info of the Batch this item stores
    info: BatchInfo,
    /// Contains the summary of transactions in the batch.
    /// It is optional as the summary can be updated after the proof.
    txn_summaries: Option<Vec<TxnSummaryWithExpiration>>,

    /// Contains the proof associated with the batch.
    /// It is optional as the proof can be updated after the summary.
    proof: Option<ProofOfStore>,
    /// The time when the proof is inserted into this item.
    proof_insertion_time: Option<Instant>,
    batch_insert_time: Option<Instant>,
}

impl QueueItem {
    fn is_committed(&self) -> bool {
        self.proof.is_none() && self.proof_insertion_time.is_none() && self.txn_summaries.is_none()
    }

    fn mark_committed(&mut self) {
        self.proof = None;
        self.proof_insertion_time = None;
        self.txn_summaries = None;
    }
}

pub struct BatchProofQueue {
    my_peer_id: PeerId,
    // Queue per peer to ensure fairness between peers and priority within peer
    author_to_batches: HashMap<PeerId, BTreeMap<BatchSortKey, BatchInfo>>,
    // Map of Batch key to QueueItem containing Batch data and proofs
    items: HashMap<BatchKey, QueueItem>,
    // Number of unexpired and uncommitted proofs in which the txn_summary = (sender, sequence number, hash, expiration)
    // has been included. We only count those batches that are in both author_to_batches and items along with proofs.
    txn_summary_num_occurrences: HashMap<TxnSummaryWithExpiration, u64>,
    // Expiration index
    expirations: TimeExpirations<BatchSortKey>,
    batch_store: Arc<BatchStore>,

    latest_block_timestamp: u64,
    remaining_txns_with_duplicates: u64,
    remaining_proofs: u64,
    remaining_local_txns: u64,
    remaining_local_proofs: u64,

    batch_expiry_gap_when_init_usecs: u64,
}

impl BatchProofQueue {
    pub(crate) fn new(
        my_peer_id: PeerId,
        batch_store: Arc<BatchStore>,
        batch_expiry_gap_when_init_usecs: u64,
    ) -> Self {
        Self {
            my_peer_id,
            author_to_batches: HashMap::new(),
            items: HashMap::new(),
            txn_summary_num_occurrences: HashMap::new(),
            expirations: TimeExpirations::new(),
            batch_store,
            latest_block_timestamp: 0,
            remaining_txns_with_duplicates: 0,
            remaining_proofs: 0,
            remaining_local_txns: 0,
            remaining_local_proofs: 0,
            batch_expiry_gap_when_init_usecs,
        }
    }

    #[inline]
    fn inc_remaining_proofs(&mut self, author: &PeerId, num_txns: u64) {
        self.remaining_txns_with_duplicates += num_txns;
        self.remaining_proofs += 1;
        if *author == self.my_peer_id {
            self.remaining_local_txns += num_txns;
            self.remaining_local_proofs += 1;
        }
    }

    #[inline]
    fn dec_remaining_proofs(&mut self, author: &PeerId, num_txns: u64) {
        self.remaining_txns_with_duplicates -= num_txns;
        self.remaining_proofs -= 1;
        if *author == self.my_peer_id {
            self.remaining_local_txns -= num_txns;
            self.remaining_local_proofs -= 1;
        }
    }

    #[cfg(test)]
    pub(crate) fn batch_summaries_len(&self) -> usize {
        self.items
            .iter()
            .filter(|(_, item)| item.txn_summaries.is_some())
            .count()
    }

    pub(crate) fn num_batches_without_proof(&self) -> usize {
        self.items
            .iter()
            .filter(|(_, item)| item.proof.is_none())
            .count()
    }

    #[cfg(test)]
    pub(crate) fn is_empty(&self) -> bool {
        self.items.is_empty()
            && self.author_to_batches.is_empty()
            && self.expirations.is_empty()
            && self.txn_summary_num_occurrences.is_empty()
    }

    fn remaining_txns_without_duplicates(&self) -> u64 {
        // txn_summary_num_occurrences counts all the unexpired and uncommitted proofs that have txn summaries
        // in batch_summaries.
        let mut remaining_txns = self.txn_summary_num_occurrences.len() as u64;

        // For the unexpired and uncommitted proofs that don't have transaction summaries in batch_summaries,
        // we need to add the proof.num_txns() to the remaining_txns.
        remaining_txns += self
            .author_to_batches
            .values()
            .map(|batches| {
                batches
                    .keys()
                    .map(|batch_sort_key| {
                        if let Some(item) = self.items.get(&batch_sort_key.batch_key) {
                            if item.txn_summaries.is_none() {
                                if let Some(ref proof) = item.proof {
                                    // The batch has a proof but not txn summaries
                                    return proof.num_txns();
                                }
                            }
                        }
                        0
                    })
                    .sum::<u64>()
            })
            .sum::<u64>();

        remaining_txns
    }

    /// Add the ProofOfStore to proof queue.
    pub(crate) fn insert_proof(&mut self, proof: ProofOfStore) {
        if proof.expiration() <= self.latest_block_timestamp {
            counters::inc_rejected_pos_count(counters::POS_EXPIRED_LABEL);
            return;
        }
        let batch_key = BatchKey::from_info(proof.info());
        if self
            .items
            .get(&batch_key)
            .is_some_and(|item| item.proof.is_some() || item.is_committed())
        {
            counters::inc_rejected_pos_count(counters::POS_DUPLICATE_LABEL);
            return;
        }

        let author = proof.author();
        let bucket = proof.gas_bucket_start();
        let num_txns = proof.num_txns();
        let expiration = proof.expiration();

        let batch_sort_key = BatchSortKey::from_info(proof.info());
        let batches_for_author = self.author_to_batches.entry(author).or_default();
        batches_for_author.insert(batch_sort_key.clone(), proof.info().clone());

        // Check if a batch with a higher batch Id (reverse sorted) exists
        if let Some((prev_batch_key, _)) = batches_for_author
            .range((Bound::Unbounded, Bound::Excluded(batch_sort_key.clone())))
            .next_back()
        {
            if prev_batch_key.gas_bucket_start() == batch_sort_key.gas_bucket_start() {
                counters::PROOF_MANAGER_OUT_OF_ORDER_PROOF_INSERTION
                    .with_label_values(&[author.short_str().as_str()])
                    .inc();
            }
        }

        self.expirations.add_item(batch_sort_key, expiration);

        // If we are here, then proof is added for the first time. Otherwise, we will
        // return early. We only count when proof is added for the first time and txn
        // summary exists.
        if let Some(txn_summaries) = self
            .items
            .get(&batch_key)
            .and_then(|item| item.txn_summaries.as_ref())
        {
            for txn_summary in txn_summaries {
                *self
                    .txn_summary_num_occurrences
                    .entry(*txn_summary)
                    .or_insert(0) += 1;
            }
        }

        match self.items.entry(batch_key) {
            Entry::Occupied(mut entry) => {
                let item = entry.get_mut();
                item.proof = Some(proof);
                item.proof_insertion_time = Some(Instant::now());
            },
            Entry::Vacant(entry) => {
                entry.insert(QueueItem {
                    info: proof.info().clone(),
                    proof: Some(proof),
                    proof_insertion_time: Some(Instant::now()),
                    txn_summaries: None,
                    batch_insert_time: None,
                });
            },
        }

        if author == self.my_peer_id {
            counters::inc_local_pos_count(bucket);
        } else {
            counters::inc_remote_pos_count(bucket);
        }
        self.inc_remaining_proofs(&author, num_txns);

        sample!(
            SampleRate::Duration(Duration::from_millis(500)),
            self.gc_expired_batch_summaries_without_proofs()
        );
    }

    pub fn insert_batches(
        &mut self,
        batches_with_txn_summaries: Vec<(BatchInfo, Vec<TxnSummaryWithExpiration>)>,
    ) {
        let start = Instant::now();

        for (batch_info, txn_summaries) in batches_with_txn_summaries.into_iter() {
            let batch_sort_key = BatchSortKey::from_info(&batch_info);
            let batch_key = BatchKey::from_info(&batch_info);

            // If the batch is either committed or the txn summary already exists, skip
            // inserting this batch.
            if self
                .items
                .get(&batch_key)
                .is_some_and(|item| item.is_committed() || item.txn_summaries.is_some())
            {
                continue;
            }

            self.author_to_batches
                .entry(batch_info.author())
                .or_default()
                .insert(batch_sort_key.clone(), batch_info.clone());
            self.expirations
                .add_item(batch_sort_key, batch_info.expiration());

            // We only count txn summaries first time it is added to the queue
            // and only if the proof already exists.
            if self
                .items
                .get(&batch_key)
                .is_some_and(|item| item.proof.is_some())
            {
                for txn_summary in &txn_summaries {
                    *self
                        .txn_summary_num_occurrences
                        .entry(*txn_summary)
                        .or_insert(0) += 1;
                }
            }

            match self.items.entry(batch_key) {
                Entry::Occupied(mut entry) => {
                    entry.get_mut().txn_summaries = Some(txn_summaries);
                },
                Entry::Vacant(entry) => {
                    entry.insert(QueueItem {
                        info: batch_info,
                        proof: None,
                        proof_insertion_time: None,
                        txn_summaries: Some(txn_summaries),
                        batch_insert_time: Some(Instant::now()),
                    });
                },
            }
        }

        sample!(
            SampleRate::Duration(Duration::from_millis(500)),
            self.gc_expired_batch_summaries_without_proofs()
        );
        counters::PROOF_QUEUE_ADD_BATCH_SUMMARIES_DURATION.observe_duration(start.elapsed());
    }

    // If the validator receives the batch from batch coordinator, but doesn't receive the corresponding
    // proof before the batch expires, the batch summary will be garbage collected.
    fn gc_expired_batch_summaries_without_proofs(&mut self) {
        let timestamp = aptos_infallible::duration_since_epoch().as_micros() as u64;
        self.items.retain(|_, item| {
            if item.is_committed() || item.proof.is_some() || item.info.expiration() > timestamp {
                true
            } else {
                self.author_to_batches
                    .get_mut(&item.info.author())
                    .map(|queue| queue.remove(&BatchSortKey::from_info(&item.info)));
                counters::GARBAGE_COLLECTED_IN_PROOF_QUEUE_COUNTER
                    .with_label_values(&["expired_batch_without_proof"])
                    .inc();
                false
            }
        });
    }

    fn log_remaining_data_after_pull(
        &self,
        excluded_batches: &HashSet<BatchInfo>,
        pulled_proofs: &[ProofOfStore],
    ) {
        let mut num_proofs_remaining_after_pull = 0;
        let mut num_txns_remaining_after_pull = 0;
        let excluded_batch_keys = excluded_batches
            .iter()
            .map(BatchKey::from_info)
            .collect::<HashSet<_>>();

        let remaining_batches = self
            .author_to_batches
            .iter()
            .flat_map(|(_, batches)| batches)
            .filter(|(batch_sort_key, _)| {
                !excluded_batch_keys.contains(&batch_sort_key.batch_key)
                    && !pulled_proofs
                        .iter()
                        .any(|p| BatchKey::from_info(p.info()) == batch_sort_key.batch_key)
            })
            .filter_map(|(batch_sort_key, batch)| {
                if self
                    .items
                    .get(&batch_sort_key.batch_key)
                    .is_some_and(|item| item.proof.is_some())
                {
                    Some(batch)
                } else {
                    None
                }
            });

        for batch in remaining_batches {
            num_proofs_remaining_after_pull += 1;
            num_txns_remaining_after_pull += batch.num_txns();
        }

        let pulled_txns = pulled_proofs.iter().map(|p| p.num_txns()).sum::<u64>();
        info!(
            "pulled_proofs: {}, pulled_txns: {}, remaining_proofs: {:?}, remaining_txns: {:?}",
            pulled_proofs.len(),
            pulled_txns,
            num_proofs_remaining_after_pull,
            num_txns_remaining_after_pull,
        );
        counters::NUM_PROOFS_IN_PROOF_QUEUE_AFTER_PULL
            .observe(num_proofs_remaining_after_pull as f64);
        counters::NUM_TXNS_IN_PROOF_QUEUE_AFTER_PULL.observe(num_txns_remaining_after_pull as f64);
    }

    // gets excluded and iterates over the vector returning non excluded or expired entries.
    // return the vector of pulled PoS, and the size of the remaining PoS
    // The flag in the second return argument is true iff the entire proof queue is fully utilized
    // when pulling the proofs. If any proof from proof queue cannot be included due to size limits,
    // this flag is set false.
    // Returns the proofs, the number of unique transactions in the proofs, and a flag indicating
    // whether the proof queue is fully utilized.
    pub(crate) fn pull_proofs(
        &mut self,
        excluded_batches: &HashSet<BatchInfo>,
        max_txns: PayloadTxnsSize,
        max_txns_after_filtering: u64,
        soft_max_txns_after_filtering: u64,
        return_non_full: bool,
        block_timestamp: Duration,
    ) -> (Vec<ProofOfStore>, PayloadTxnsSize, u64, bool) {
        let (result, all_txns, unique_txns, is_full) = self.pull_internal(
            false,
            excluded_batches,
            &HashSet::new(),
            max_txns,
            max_txns_after_filtering,
            soft_max_txns_after_filtering,
            return_non_full,
            block_timestamp,
            None,
        );
        let proof_of_stores: Vec<_> = result
            .into_iter()
            .map(|item| {
                let proof = item.proof.clone().expect("proof must exist due to filter");
                let bucket = proof.gas_bucket_start();
                counters::pos_to_pull(
                    bucket,
                    item.proof_insertion_time
                        .expect("proof must exist due to filter")
                        .elapsed()
                        .as_secs_f64(),
                );
                proof
            })
            .collect();

        if is_full || return_non_full {
            counters::CONSENSUS_PULL_NUM_UNIQUE_TXNS.observe_with(&["proof"], unique_txns as f64);
            counters::CONSENSUS_PULL_NUM_TXNS.observe_with(&["proof"], all_txns.count() as f64);
            counters::CONSENSUS_PULL_SIZE_IN_BYTES
                .observe_with(&["proof"], all_txns.size_in_bytes() as f64);

            counters::BLOCK_SIZE_WHEN_PULL.observe(unique_txns as f64);
            counters::TOTAL_BLOCK_SIZE_WHEN_PULL.observe(all_txns.count() as f64);
            counters::KNOWN_DUPLICATE_TXNS_WHEN_PULL
                .observe((all_txns.count().saturating_sub(unique_txns)) as f64);
            counters::BLOCK_BYTES_WHEN_PULL.observe(all_txns.size_in_bytes() as f64);

            counters::PROOF_SIZE_WHEN_PULL.observe(proof_of_stores.len() as f64);
            // Number of proofs remaining in proof queue after the pull
            // self.log_remaining_data_after_pull(excluded_batches, &proof_of_stores);
        }

        (proof_of_stores, all_txns, unique_txns, !is_full)
    }

    pub fn pull_batches(
        &mut self,
        excluded_batches: &HashSet<BatchInfo>,
        exclude_authors: &HashSet<Author>,
        max_txns: PayloadTxnsSize,
        max_txns_after_filtering: u64,
        soft_max_txns_after_filtering: u64,
        return_non_full: bool,
        block_timestamp: Duration,
        minimum_batch_age_usecs: Option<u64>,
    ) -> (Vec<BatchInfo>, PayloadTxnsSize, u64) {
        let (result, pulled_txns, unique_txns, is_full) = self.pull_batches_internal(
            excluded_batches,
            exclude_authors,
            max_txns,
            max_txns_after_filtering,
            soft_max_txns_after_filtering,
            return_non_full,
            block_timestamp,
            minimum_batch_age_usecs,
        );

        if is_full || return_non_full {
            counters::CONSENSUS_PULL_NUM_UNIQUE_TXNS
                .observe_with(&["optbatch"], unique_txns as f64);
            counters::CONSENSUS_PULL_NUM_TXNS
                .observe_with(&["optbatch"], pulled_txns.count() as f64);
            counters::CONSENSUS_PULL_SIZE_IN_BYTES
                .observe_with(&["optbatch"], pulled_txns.size_in_bytes() as f64);
        }
        (result, pulled_txns, unique_txns)
    }

    pub fn pull_batches_internal(
        &mut self,
        excluded_batches: &HashSet<BatchInfo>,
        exclude_authors: &HashSet<Author>,
        max_txns: PayloadTxnsSize,
        max_txns_after_filtering: u64,
        soft_max_txns_after_filtering: u64,
        return_non_full: bool,
        block_timestamp: Duration,
        minimum_batch_age_usecs: Option<u64>,
    ) -> (Vec<BatchInfo>, PayloadTxnsSize, u64, bool) {
        let (result, all_txns, unique_txns, is_full) = self.pull_internal(
            true,
            excluded_batches,
            exclude_authors,
            max_txns,
            max_txns_after_filtering,
            soft_max_txns_after_filtering,
            return_non_full,
            block_timestamp,
            minimum_batch_age_usecs,
        );
        let batches = result
            .into_iter()
            .map(|item| {
                let bucket = item.info.gas_bucket_start;
                let duration_since_creation = duration_since_epoch().saturating_sub(
                    Duration::from_micros(item.info.expiration)
                        .saturating_sub(Duration::from_secs(60)),
                );
                counters::batch_to_pull(bucket, duration_since_creation.as_secs_f64());
                if let Some(instant) = item.batch_insert_time {
                    counters::batch_insert_to_pull(bucket, instant.elapsed().as_secs_f64());
                }
                item.info.clone()
            })
            .collect();
        (batches, all_txns, unique_txns, is_full)
    }

    pub fn pull_batches_with_transactions(
        &mut self,
        excluded_batches: &HashSet<BatchInfo>,
        max_txns: PayloadTxnsSize,
        max_txns_after_filtering: u64,
        soft_max_txns_after_filtering: u64,
        return_non_full: bool,
        block_timestamp: Duration,
    ) -> (
        Vec<(BatchInfo, Vec<SignedTransaction>)>,
        PayloadTxnsSize,
        u64,
    ) {
        let (batches, pulled_txns, unique_txns, is_full) = self.pull_batches_internal(
            excluded_batches,
            &HashSet::new(),
            max_txns,
            max_txns_after_filtering,
            soft_max_txns_after_filtering,
            return_non_full,
            block_timestamp,
            None,
        );
        let mut result = Vec::new();
        for batch in batches.into_iter() {
            if let Ok(mut persisted_value) = self.batch_store.get_batch_from_local(batch.digest()) {
                if let Some(txns) = persisted_value.take_payload() {
                    result.push((batch, txns));
                }
            } else {
                warn!(
                    "Couldn't find a batch in local storage while creating inline block: {:?}",
                    batch.digest()
                );
            }
        }

        if is_full || return_non_full {
            counters::CONSENSUS_PULL_NUM_UNIQUE_TXNS.observe_with(&["inline"], unique_txns as f64);
            counters::CONSENSUS_PULL_NUM_TXNS.observe_with(&["inline"], pulled_txns.count() as f64);
            counters::CONSENSUS_PULL_SIZE_IN_BYTES
                .observe_with(&["inline"], pulled_txns.size_in_bytes() as f64);
        }
        (result, pulled_txns, unique_txns)
    }

    fn pull_internal(
        &mut self,
        batches_without_proofs: bool,
        excluded_batches: &HashSet<BatchInfo>,
        exclude_authors: &HashSet<Author>,
        max_txns: PayloadTxnsSize,
        max_txns_after_filtering: u64,
        soft_max_txns_after_filtering: u64,
        return_non_full: bool,
        block_timestamp: Duration,
        min_batch_age_usecs: Option<u64>,
    ) -> (Vec<&QueueItem>, PayloadTxnsSize, u64, bool) {
        let mut result = Vec::new();
        let mut cur_unique_txns = 0;
        let mut cur_all_txns = PayloadTxnsSize::zero();
        let mut excluded_txns = 0;
        let mut full = false;
        // Set of all the excluded transactions and all the transactions included in the result
        let mut filtered_txns = HashSet::new();
        for batch_info in excluded_batches {
            let batch_key = BatchKey::from_info(batch_info);
            if let Some(txn_summaries) = self
                .items
                .get(&batch_key)
                .and_then(|item| item.txn_summaries.as_ref())
            {
                for txn_summary in txn_summaries {
                    filtered_txns.insert(*txn_summary);
                }
            }
        }

        let max_batch_creation_ts_usecs = min_batch_age_usecs
            .map(|min_age| aptos_infallible::duration_since_epoch().as_micros() as u64 - min_age);
        let mut iters = vec![];
        for (_, batches) in self
            .author_to_batches
            .iter()
            .filter(|(author, _)| !exclude_authors.contains(author))
        {
            let batch_iter = batches.iter().rev().filter_map(|(sort_key, info)| {
                if let Some(item) = self.items.get(&sort_key.batch_key) {
                    let batch_create_ts_usecs =
                        item.info.expiration() - self.batch_expiry_gap_when_init_usecs;

                    // Ensure that the batch was created at least `min_batch_age_usecs` ago to
                    // reduce the chance of inline fetches.
                    if max_batch_creation_ts_usecs
                        .is_some_and(|max_create_ts| batch_create_ts_usecs > max_create_ts)
                    {
                        return None;
                    }

                    if item.is_committed() {
                        return None;
                    }
                    if !(batches_without_proofs ^ item.proof.is_none()) {
                        return Some((info, item));
                    }
                }
                None
            });
            iters.push(batch_iter);
        }

        while !iters.is_empty() {
            // iters.shuffle(&mut thread_rng());
            iters.retain_mut(|iter| {
                if full {
                    return false;
                }

                if let Some((batch, item)) = iter.next() {
                    if excluded_batches.contains(batch) {
                        excluded_txns += batch.num_txns();
                    } else {
                        // Calculate the number of unique transactions if this batch is included in the result
                        let unique_txns = if let Some(ref txn_summaries) = item.txn_summaries {
                            cur_unique_txns
                                + txn_summaries
                                    .iter()
                                    .filter(|txn_summary| {
                                        !filtered_txns.contains(txn_summary)
                                            && block_timestamp.as_secs()
                                                < txn_summary.expiration_timestamp_secs
                                    })
                                    .count() as u64
                        } else {
                            cur_unique_txns + batch.num_txns()
                        };
                        if cur_all_txns + batch.size() > max_txns
                            || unique_txns > max_txns_after_filtering
                        {
                            // Exceeded the limit for requested bytes or number of transactions.
                            full = true;
                            return false;
                        }
                        cur_all_txns += batch.size();
                        // Add this batch to filtered_txns and calculate the number of
                        // unique transactions added in the result so far.
                        cur_unique_txns +=
                            item.txn_summaries
                                .as_ref()
                                .map_or(batch.num_txns(), |summaries| {
                                    summaries
                                        .iter()
                                        .filter(|summary| {
                                            filtered_txns.insert(**summary)
                                                && block_timestamp.as_secs()
                                                    < summary.expiration_timestamp_secs
                                        })
                                        .count() as u64
                                });
                        assert!(item.proof.is_none() == batches_without_proofs);
                        result.push(item);
                        if cur_all_txns == max_txns
                            || cur_unique_txns == max_txns_after_filtering
                            || cur_unique_txns >= soft_max_txns_after_filtering
                        {
                            full = true;
                            return false;
                        }
                    }
                    true
                } else {
                    false
                }
            })
        }
        info!(
            // before non full check
            block_total_txns = cur_all_txns,
            block_unique_txns = cur_unique_txns,
            max_txns = max_txns,
            max_txns_after_filtering = max_txns_after_filtering,
            soft_max_txns_after_filtering = soft_max_txns_after_filtering,
            max_bytes = max_txns.size_in_bytes(),
            result_is_proof = !batches_without_proofs,
            result_count = result.len(),
            full = full,
            return_non_full = return_non_full,
            "Pull payloads from QuorumStore: internal"
        );

        counters::EXCLUDED_TXNS_WHEN_PULL.observe(excluded_txns as f64);

        if full || return_non_full {
            // Stable sort, so the order of proofs within an author will not change.
            result.sort_by_key(|item| Reverse(item.info.gas_bucket_start()));
            (result, cur_all_txns, cur_unique_txns, full)
        } else {
            (Vec::new(), PayloadTxnsSize::zero(), 0, full)
        }
    }

    pub(crate) fn handle_updated_block_timestamp(&mut self, block_timestamp: u64) {
        // tolerate asynchronous notification
        if self.latest_block_timestamp > block_timestamp {
            return;
        }
        let start = Instant::now();
<<<<<<< HEAD
        if self.latest_block_timestamp > block_timestamp {
            return;
        }
        // assert!(
        //     self.latest_block_timestamp <= block_timestamp,
        //     "Decreasing block timestamp"
        // );
=======
>>>>>>> 807a2dbb
        self.latest_block_timestamp = block_timestamp;
        if let Some(time_lag) = aptos_infallible::duration_since_epoch()
            .checked_sub(Duration::from_micros(block_timestamp))
        {
            counters::TIME_LAG_IN_BATCH_PROOF_QUEUE.observe_duration(time_lag);
        }

        let expired = self.expirations.expire(block_timestamp);
        let mut num_expired_but_not_committed = 0;
        for key in &expired {
            if let Some(mut queue) = self.author_to_batches.remove(&key.author()) {
                if let Some(batch) = queue.remove(key) {
                    let item = self
                        .items
                        .get(&key.batch_key)
                        .expect("Entry for unexpired batch must exist");
                    if item.proof.is_some() {
                        // not committed proof that is expired
                        num_expired_but_not_committed += 1;
                        counters::GAP_BETWEEN_BATCH_EXPIRATION_AND_CURRENT_TIME_WHEN_COMMIT
                            .observe((block_timestamp - batch.expiration()) as f64);
                        if let Some(ref txn_summaries) = item.txn_summaries {
                            for txn_summary in txn_summaries {
                                if let Some(count) =
                                    self.txn_summary_num_occurrences.get_mut(txn_summary)
                                {
                                    *count -= 1;
                                    if *count == 0 {
                                        self.txn_summary_num_occurrences.remove(txn_summary);
                                    }
                                };
                            }
                        }
                        self.dec_remaining_proofs(&batch.author(), batch.num_txns());
                        counters::GARBAGE_COLLECTED_IN_PROOF_QUEUE_COUNTER
                            .with_label_values(&["expired_proof"])
                            .inc();
                    }
                    claims::assert_some!(self.items.remove(&key.batch_key));
                }
                if !queue.is_empty() {
                    self.author_to_batches.insert(key.author(), queue);
                }
            }
        }
        counters::PROOF_QUEUE_UPDATE_TIMESTAMP_DURATION.observe_duration(start.elapsed());
        counters::NUM_PROOFS_EXPIRED_WHEN_COMMIT.inc_by(num_expired_but_not_committed);
    }

    // Number of unexpired and uncommitted proofs in the pipeline without txn summaries in
    // batch_summaries
    fn num_proofs_without_batch_summary(&self) -> u64 {
        let mut count = 0;
        self.author_to_batches.values().for_each(|batches| {
            count += batches
                .iter()
                .filter(|(sort_key, _)| {
                    self.items.get(&sort_key.batch_key).map_or(false, |item| {
                        item.proof.is_some() && item.txn_summaries.is_none()
                    })
                })
                .count() as u64;
        });
        count
    }

    // Number of unexpired and uncommitted proofs in the pipeline with txn summaries in
    // batch_summaries
    fn num_proofs_with_batch_summary(&self) -> u64 {
        let mut count = 0;
        self.author_to_batches.values().for_each(|batches| {
            count += batches
                .iter()
                .filter(|(sort_key, _)| {
                    self.items.get(&sort_key.batch_key).map_or(false, |item| {
                        item.proof.is_some() && item.txn_summaries.is_some()
                    })
                })
                .count() as u64;
        });
        count
    }

    #[cfg(test)]
    pub(crate) fn remaining_txns_and_proofs(&self) -> (u64, u64) {
        let start = Instant::now();
        counters::NUM_TOTAL_TXNS_LEFT_ON_UPDATE.observe(self.remaining_txns_with_duplicates as f64);
        counters::NUM_TOTAL_PROOFS_LEFT_ON_UPDATE.observe(self.remaining_proofs as f64);
        counters::NUM_LOCAL_TXNS_LEFT_ON_UPDATE.observe(self.remaining_local_txns as f64);
        counters::NUM_LOCAL_PROOFS_LEFT_ON_UPDATE.observe(self.remaining_local_proofs as f64);

        let remaining_txns_without_duplicates = self.remaining_txns_without_duplicates();
        counters::NUM_UNIQUE_TOTAL_TXNS_LEFT_ON_UPDATE
            .observe(remaining_txns_without_duplicates as f64);

        // Number of txns with more than one batches
        sample!(
            SampleRate::Duration(Duration::from_secs(3)),
            counters::TXNS_WITH_DUPLICATE_BATCHES.observe(
                self.txn_summary_num_occurrences
                    .iter()
                    .filter(|(_, count)| **count > 1)
                    .count() as f64,
            );
        );

        // Number of txns in unexpired and uncommitted proofs with summaries in batch_summaries
        counters::TXNS_IN_PROOFS_WITH_SUMMARIES
            .observe(self.txn_summary_num_occurrences.len() as f64);

        // Number of txns in unexpired and uncommitted proofs without summaries in batch_summaries
        counters::TXNS_IN_PROOFS_WITHOUT_SUMMARIES.observe(
            remaining_txns_without_duplicates
                .saturating_sub(self.txn_summary_num_occurrences.len() as u64) as f64,
        );

        counters::PROOFS_WITHOUT_BATCH_SUMMARY
            .observe(self.num_proofs_without_batch_summary() as f64);
        counters::PROOFS_WITH_BATCH_SUMMARY.observe(self.num_proofs_with_batch_summary() as f64);

        counters::PROOF_QUEUE_REMAINING_TXNS_DURATION.observe_duration(start.elapsed());
        (remaining_txns_without_duplicates, self.remaining_proofs)
    }

    // Mark in the hashmap committed PoS, but keep them until they expire
    pub(crate) fn mark_committed(&mut self, batches: Vec<BatchInfo>) {
        let start = Instant::now();
        for batch in batches.into_iter() {
            let batch_key = BatchKey::from_info(&batch);
            if let Some(item) = self.items.get(&batch_key) {
                if let Some(ref proof) = item.proof {
                    let insertion_time = item
                        .proof_insertion_time
                        .expect("Insertion time is updated with proof");
                    counters::pos_to_commit(
                        proof.gas_bucket_start(),
                        insertion_time.elapsed().as_secs_f64(),
                    );
                    self.dec_remaining_proofs(&batch.author(), batch.num_txns());
                    counters::GARBAGE_COLLECTED_IN_PROOF_QUEUE_COUNTER
                        .with_label_values(&["committed_proof"])
                        .inc();
                }
                let item = self
                    .items
                    .get_mut(&batch_key)
                    .expect("must exist due to check");

                if item.proof.is_some() {
                    if let Some(ref txn_summaries) = item.txn_summaries {
                        for txn_summary in txn_summaries {
                            if let Some(count) =
                                self.txn_summary_num_occurrences.get_mut(txn_summary)
                            {
                                *count -= 1;
                                if *count == 0 {
                                    self.txn_summary_num_occurrences.remove(txn_summary);
                                }
                            };
                        }
                    }
                } else if !item.is_committed() {
                    counters::GARBAGE_COLLECTED_IN_PROOF_QUEUE_COUNTER
                        .with_label_values(&["committed_batch_without_proof"])
                        .inc();
                }
                // The item is just marked committed for now.
                // When the batch is expired, then it will be removed from items.
                item.mark_committed();
            } else {
                let batch_sort_key = BatchSortKey::from_info(batch.info());
                self.expirations
                    .add_item(batch_sort_key.clone(), batch.expiration());
                self.author_to_batches
                    .entry(batch.author())
                    .or_default()
                    .insert(batch_sort_key, batch.clone());
                self.items.insert(batch_key, QueueItem {
                    info: batch,
                    txn_summaries: None,
                    proof: None,
                    proof_insertion_time: None,
                    batch_insert_time: None,
                });
            }
        }
        counters::PROOF_QUEUE_COMMIT_DURATION.observe_duration(start.elapsed());
    }
}<|MERGE_RESOLUTION|>--- conflicted
+++ resolved
@@ -739,16 +739,6 @@
             return;
         }
         let start = Instant::now();
-<<<<<<< HEAD
-        if self.latest_block_timestamp > block_timestamp {
-            return;
-        }
-        // assert!(
-        //     self.latest_block_timestamp <= block_timestamp,
-        //     "Decreasing block timestamp"
-        // );
-=======
->>>>>>> 807a2dbb
         self.latest_block_timestamp = block_timestamp;
         if let Some(time_lag) = aptos_infallible::duration_since_epoch()
             .checked_sub(Duration::from_micros(block_timestamp))
