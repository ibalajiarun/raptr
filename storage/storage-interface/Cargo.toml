--- conflicted
+++ resolved
@@ -22,11 +22,6 @@
 aptos-types = { workspace = true }
 arr_macro = { workspace = true }
 bcs = { workspace = true }
-<<<<<<< HEAD
-bytes = { workspace = true }
-crossbeam-channel = { workspace = true }
-=======
->>>>>>> c53d9af7
 dashmap = { workspace = true }
 derive_more = { workspace = true }
 itertools = { workspace = true }
