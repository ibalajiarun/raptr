--- conflicted
+++ resolved
@@ -60,14 +60,11 @@
 use aptos_channels::{aptos_channel, message_queues::QueueStyle};
 use aptos_config::config::{ConsensusConfig, DagConsensusConfig, ExecutionConfig, NodeConfig};
 use aptos_consensus_types::{
-<<<<<<< HEAD
-    common::{Author, Round}, delayed_qc_msg::DelayedQcMsg, epoch_retrieval::EpochRetrievalRequest, pipelined_block::OrderedBlocks, proof_of_store::ProofCache, utils::PayloadTxnsSize
-=======
     common::{Author, Round},
     epoch_retrieval::EpochRetrievalRequest,
+    pipelined_block::OrderedBlocks,
     proof_of_store::ProofCache,
     utils::PayloadTxnsSize,
->>>>>>> 7df77b85
 };
 use aptos_crypto::bls12381::PrivateKey;
 use aptos_dkg::{
@@ -177,14 +174,11 @@
     proof_cache: ProofCache,
     consensus_publisher: Option<Arc<ConsensusPublisher>>,
     pending_blocks: Arc<Mutex<PendingBlocks>>,
-<<<<<<< HEAD
     raikou_message_tx:
         Option<aptos_channel::Sender<AccountAddress, (Author, RaikouNetworkMessage)>>,
     diss_tx: Option<aptos_channel::Sender<AccountAddress, (Author, RaikouNetworkMessage)>>,
     raikou_shutdown_tx: Option<oneshot::Sender<oneshot::Sender<()>>>,
-=======
     key_storage: PersistentSafetyStorage,
->>>>>>> 7df77b85
 }
 
 impl<P: OnChainConfigProvider> EpochManager<P> {
@@ -255,13 +249,10 @@
                 .build(),
             consensus_publisher,
             pending_blocks: Arc::new(Mutex::new(PendingBlocks::new())),
-<<<<<<< HEAD
             raikou_message_tx: None,
             raikou_shutdown_tx: None,
             diss_tx: None,
-=======
             key_storage,
->>>>>>> 7df77b85
         }
     }
 
@@ -1235,12 +1226,8 @@
             )
             .await
         } else {
-<<<<<<< HEAD
             self.start_new_epoch_with_raikou(
-=======
-            self.start_new_epoch_with_joltean(
                 loaded_consensus_key.clone(),
->>>>>>> 7df77b85
                 epoch_state,
                 consensus_config,
                 execution_config,
@@ -1290,6 +1277,7 @@
 
     async fn start_new_epoch_with_raikou(
         &mut self,
+        consensus_key: Option<Arc<ConsensusKey>>,
         epoch_state: Arc<EpochState>,
         onchain_consensus_config: OnChainConsensusConfig,
         on_chain_execution_config: OnChainExecutionConfig,
@@ -1304,8 +1292,6 @@
         validator_set: ValidatorSet,
     ) {
         let epoch = epoch_state.epoch;
-        let consensus_key = new_consensus_key_from_storage(&self.config.safety_rules.backend)
-            .expect("unable to get private key");
         let signer = Arc::new(ValidatorSigner::new(self.author, consensus_key));
         let commit_signer = Arc::new(DagCommitSigner::new(signer.clone()));
 
@@ -1323,6 +1309,7 @@
 
         self.execution_client
             .start_epoch(
+                consensus_key,
                 epoch_state.clone(),
                 commit_signer,
                 payload_manager.clone(),
@@ -1359,23 +1346,27 @@
         let total_duration_in_delta = 1000;
         let enable_optimistic_dissemination = true;
 
-        tokio::spawn(bootstrapper.run(
-            self.author,
-            epoch_state,
-            network_sender_arc,
-            delta,
-            total_duration_in_delta,
-            enable_optimistic_dissemination,
-            raikou_message_rx,
-            diss_rx,
-            raikou_shutdown_rx,
-            payload_client,
-            payload_manager,
-            self.config.clone(),
-            validator_set,
-            signer,
-            self.execution_client.get_execution_channel().expect("unable to get execution channel"),
-        ));
+        tokio::spawn(
+            bootstrapper.run(
+                self.author,
+                epoch_state,
+                network_sender_arc,
+                delta,
+                total_duration_in_delta,
+                enable_optimistic_dissemination,
+                raikou_message_rx,
+                diss_rx,
+                raikou_shutdown_rx,
+                payload_client,
+                payload_manager,
+                self.config.clone(),
+                validator_set,
+                signer,
+                self.execution_client
+                    .get_execution_channel()
+                    .expect("unable to get execution channel"),
+            ),
+        );
     }
 
     async fn start_new_epoch_with_joltean(
@@ -1724,17 +1715,13 @@
     }
 
     fn forward_event(
-<<<<<<< HEAD
         mut raikou_diss_tx: Option<
             aptos_channel::Sender<AccountAddress, (AccountAddress, RaikouNetworkMessage)>,
         >,
         mut raikou_tx: Option<
             aptos_channel::Sender<AccountAddress, (AccountAddress, RaikouNetworkMessage)>,
         >,
-        quorum_store_msg_tx: Option<aptos_channel::Sender<AccountAddress, VerifiedEvent>>,
-=======
         quorum_store_msg_tx: Option<aptos_channel::Sender<AccountAddress, (Author, VerifiedEvent)>>,
->>>>>>> 7df77b85
         round_manager_tx: Option<
             aptos_channel::Sender<(Author, Discriminant<VerifiedEvent>), (Author, VerifiedEvent)>,
         >,
