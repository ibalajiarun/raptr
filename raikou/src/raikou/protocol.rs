--- conflicted
+++ resolved
@@ -710,17 +710,12 @@
         self.dissemination.notify_commit(payloads).await;
     }
 
-<<<<<<< HEAD
     fn commit_qc_impl(
         &mut self,
         qc: QC,
         commit_reason: CommitReason,
     ) -> Vec<(Payload, NodeId, BitVec)> {
-        if qc <= self.committed_qc {
-=======
-    fn commit_qc_impl(&mut self, qc: QC, commit_reason: CommitReason) -> Vec<Payload> {
         if qc.id() <= self.committed_qc.id() {
->>>>>>> 64e04603
             return vec![];
         }
 
