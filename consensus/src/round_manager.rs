// Copyright © Aptos Foundation
// Parts of the project are originally copyright © Meta Platforms, Inc.
// SPDX-License-Identifier: Apache-2.0

use crate::{
    block_storage::{
        tracing::{observe_block, BlockStage},
        BlockReader, BlockRetriever, BlockStore, NeedFetchResult,
    },
    counters::{
        self, ORDER_CERT_CREATED_WITHOUT_BLOCK_IN_BLOCK_STORE, ORDER_VOTE_ADDED,
        ORDER_VOTE_BROADCASTED, ORDER_VOTE_NOT_IN_RANGE, ORDER_VOTE_OTHER_ERRORS,
        PROPOSAL_VOTE_ADDED, PROPOSAL_VOTE_BROADCASTED, PROPOSED_VTXN_BYTES, PROPOSED_VTXN_COUNT,
        QC_AGGREGATED_FROM_VOTES, SYNC_INFO_RECEIVED_WITH_NEWER_CERT,
    },
    error::{error_kind, VerifyError},
    liveness::{
        proposal_generator::ProposalGenerator,
        proposal_status_tracker::TPastProposalStatusTracker,
        proposer_election::ProposerElection,
        round_state::{NewRoundEvent, NewRoundReason, RoundState, RoundStateLogSchema},
        unequivocal_proposer_election::UnequivocalProposerElection,
    },
    logging::{LogEvent, LogSchema},
    metrics_safety_rules::MetricsSafetyRules,
    monitor,
    network::NetworkSender,
    network_interface::ConsensusMsg,
    pending_order_votes::{OrderVoteReceptionResult, PendingOrderVotes},
    pending_votes::{VoteReceptionResult, VoteStatus},
    persistent_liveness_storage::PersistentLivenessStorage,
    quorum_store::types::BatchMsg,
    raikou_manager::RaikouNetworkMessage,
    rand::rand_gen::types::{FastShare, RandConfig, Share, TShare},
    util::is_vtxn_expected,
};
use anyhow::{bail, ensure, Context};
use aptos_channels::aptos_channel;
use aptos_config::config::ConsensusConfig;
use aptos_consensus_types::{
    block::Block,
    block_data::BlockType,
    common::{Author, Round},
    order_vote::OrderVote,
    order_vote_msg::OrderVoteMsg,
    pipelined_block::PipelinedBlock,
    proof_of_store::{ProofCache, ProofOfStoreMsg, SignedBatchInfoMsg},
    proposal_msg::ProposalMsg,
    quorum_cert::QuorumCert,
    round_timeout::{RoundTimeout, RoundTimeoutMsg, RoundTimeoutReason},
    sync_info::SyncInfo,
    timeout_2chain::{TwoChainTimeout, TwoChainTimeoutCertificate},
    vote::Vote,
    vote_data::VoteData,
    vote_msg::VoteMsg,
    wrapped_ledger_info::WrappedLedgerInfo,
};
use aptos_crypto::{hash::CryptoHash, HashValue};
use aptos_infallible::{checked, Mutex};
use aptos_logger::prelude::*;
#[cfg(test)]
use aptos_safety_rules::ConsensusState;
use aptos_safety_rules::TSafetyRules;
use aptos_short_hex_str::AsShortHexStr;
use aptos_types::{
    block_info::BlockInfo,
    epoch_state::EpochState,
    on_chain_config::{
        OnChainConsensusConfig, OnChainJWKConsensusConfig, OnChainRandomnessConfig,
        ValidatorTxnConfig,
    },
    randomness::RandMetadata,
    validator_verifier::ValidatorVerifier,
    PeerId,
};
use fail::fail_point;
use futures::{channel::oneshot, stream::FuturesUnordered, Future, FutureExt, StreamExt};
use lru::LruCache;
use serde::Serialize;
use std::{mem::Discriminant, pin::Pin, sync::Arc, time::Duration};
use tokio::{
    sync::oneshot as TokioOneshot,
    time::{sleep, Instant},
};

#[derive(Debug, Serialize, Clone)]
pub enum UnverifiedEvent {
    ProposalMsg(Box<ProposalMsg>),
    VoteMsg(Box<VoteMsg>),
    RoundTimeoutMsg(Box<RoundTimeoutMsg>),
    OrderVoteMsg(Box<OrderVoteMsg>),
    SyncInfo(Box<SyncInfo>),
    BatchMsg(Box<BatchMsg>),
    SignedBatchInfo(Box<SignedBatchInfoMsg>),
    ProofOfStoreMsg(Box<ProofOfStoreMsg>),
    RaikouMessage(RaikouNetworkMessage),
    RaikouDissMessage(RaikouNetworkMessage),
}

pub const BACK_PRESSURE_POLLING_INTERVAL_MS: u64 = 10;

impl UnverifiedEvent {
    pub fn verify(
        self,
        peer_id: PeerId,
        validator: &ValidatorVerifier,
        proof_cache: &ProofCache,
        quorum_store_enabled: bool,
        self_message: bool,
        max_num_batches: usize,
        max_batch_expiry_gap_usecs: u64,
    ) -> Result<VerifiedEvent, VerifyError> {
        let start_time = Instant::now();
        Ok(match self {
            //TODO: no need to sign and verify the proposal
            UnverifiedEvent::ProposalMsg(p) => {
                if !self_message {
                    p.verify(validator, proof_cache, quorum_store_enabled)?;
                    counters::VERIFY_MSG
                        .with_label_values(&["proposal"])
                        .observe(start_time.elapsed().as_secs_f64());
                }
                VerifiedEvent::ProposalMsg(p)
            },
            UnverifiedEvent::VoteMsg(v) => {
                if !self_message {
                    v.verify(validator)?;
                    counters::VERIFY_MSG
                        .with_label_values(&["vote"])
                        .observe(start_time.elapsed().as_secs_f64());
                }
                VerifiedEvent::VoteMsg(v)
            },
            UnverifiedEvent::RoundTimeoutMsg(v) => {
                if !self_message {
                    v.verify(validator)?;
                    counters::VERIFY_MSG
                        .with_label_values(&["timeout"])
                        .observe(start_time.elapsed().as_secs_f64());
                }
                VerifiedEvent::RoundTimeoutMsg(v)
            },
            UnverifiedEvent::OrderVoteMsg(v) => {
                if !self_message {
                    v.verify_order_vote(validator)?;
                    counters::VERIFY_MSG
                        .with_label_values(&["order_vote"])
                        .observe(start_time.elapsed().as_secs_f64());
                }
                VerifiedEvent::OrderVoteMsg(v)
            },
            // sync info verification is on-demand (verified when it's used)
            UnverifiedEvent::SyncInfo(s) => VerifiedEvent::UnverifiedSyncInfo(s),
            UnverifiedEvent::BatchMsg(b) => {
                if !self_message {
                    b.verify(peer_id, max_num_batches)?;
                    counters::VERIFY_MSG
                        .with_label_values(&["batch"])
                        .observe(start_time.elapsed().as_secs_f64());
                }
                VerifiedEvent::BatchMsg(b)
            },
            UnverifiedEvent::SignedBatchInfo(sd) => {
                if !self_message {
                    sd.verify(
                        peer_id,
                        max_num_batches,
                        max_batch_expiry_gap_usecs,
                        validator,
                    )?;
                    counters::VERIFY_MSG
                        .with_label_values(&["signed_batch"])
                        .observe(start_time.elapsed().as_secs_f64());
                }
                VerifiedEvent::SignedBatchInfo(sd)
            },
            UnverifiedEvent::ProofOfStoreMsg(p) => {
                if !self_message {
                    p.verify(max_num_batches, validator, proof_cache)?;
                    counters::VERIFY_MSG
                        .with_label_values(&["proof_of_store"])
                        .observe(start_time.elapsed().as_secs_f64());
                }
                VerifiedEvent::ProofOfStoreMsg(p)
            },
            UnverifiedEvent::RaikouMessage(m) => VerifiedEvent::RaikouMessage(m),
            UnverifiedEvent::RaikouDissMessage(m) => VerifiedEvent::RaikouDissMessage(m),
        })
    }

    pub fn epoch(&self) -> anyhow::Result<u64> {
        match self {
            UnverifiedEvent::ProposalMsg(p) => Ok(p.epoch()),
            UnverifiedEvent::VoteMsg(v) => Ok(v.epoch()),
            UnverifiedEvent::OrderVoteMsg(v) => Ok(v.epoch()),
            UnverifiedEvent::SyncInfo(s) => Ok(s.epoch()),
            UnverifiedEvent::BatchMsg(b) => b.epoch(),
            UnverifiedEvent::SignedBatchInfo(sd) => sd.epoch(),
            UnverifiedEvent::ProofOfStoreMsg(p) => p.epoch(),
<<<<<<< HEAD
            UnverifiedEvent::RaikouMessage(r) => r.epoch(),
            UnverifiedEvent::RaikouDissMessage(r) => r.epoch(),
=======
            UnverifiedEvent::RoundTimeoutMsg(t) => Ok(t.epoch()),
>>>>>>> 7df77b85
        }
    }
}

impl From<ConsensusMsg> for UnverifiedEvent {
    fn from(value: ConsensusMsg) -> Self {
        match value {
            ConsensusMsg::ProposalMsg(m) => UnverifiedEvent::ProposalMsg(m),
            ConsensusMsg::VoteMsg(m) => UnverifiedEvent::VoteMsg(m),
            ConsensusMsg::OrderVoteMsg(m) => UnverifiedEvent::OrderVoteMsg(m),
            ConsensusMsg::SyncInfo(m) => UnverifiedEvent::SyncInfo(m),
            ConsensusMsg::BatchMsg(m) => UnverifiedEvent::BatchMsg(m),
            ConsensusMsg::SignedBatchInfo(m) => UnverifiedEvent::SignedBatchInfo(m),
            ConsensusMsg::ProofOfStoreMsg(m) => UnverifiedEvent::ProofOfStoreMsg(m),
<<<<<<< HEAD
            ConsensusMsg::RaikouMessage(m) => UnverifiedEvent::RaikouMessage(m),
            ConsensusMsg::RaikouDissMessage(m) => UnverifiedEvent::RaikouDissMessage(m),
=======
            ConsensusMsg::RoundTimeoutMsg(m) => UnverifiedEvent::RoundTimeoutMsg(m),
>>>>>>> 7df77b85
            _ => unreachable!("Unexpected conversion"),
        }
    }
}

#[derive(Debug)]
pub enum VerifiedEvent {
    // network messages
    ProposalMsg(Box<ProposalMsg>),
    VerifiedProposalMsg(Box<Block>),
    VoteMsg(Box<VoteMsg>),
    RoundTimeoutMsg(Box<RoundTimeoutMsg>),
    OrderVoteMsg(Box<OrderVoteMsg>),
    UnverifiedSyncInfo(Box<SyncInfo>),
    BatchMsg(Box<BatchMsg>),
    SignedBatchInfo(Box<SignedBatchInfoMsg>),
    ProofOfStoreMsg(Box<ProofOfStoreMsg>),
    // local messages
    LocalTimeout(Round),
    // Shutdown the NetworkListener
    Shutdown(TokioOneshot::Sender<()>),
    RaikouMessage(RaikouNetworkMessage),
    RaikouDissMessage(RaikouNetworkMessage),
}

#[cfg(test)]
#[path = "round_manager_test.rs"]
mod round_manager_test;

#[cfg(feature = "fuzzing")]
#[path = "round_manager_fuzzing.rs"]
pub mod round_manager_fuzzing;

/// Consensus SMR is working in an event based fashion: RoundManager is responsible for
/// processing the individual events (e.g., process_new_round, process_proposal, process_vote,
/// etc.). It is exposing the async processing functions for each event type.
/// The caller is responsible for running the event loops and driving the execution via some
/// executors.
pub struct RoundManager {
    epoch_state: Arc<EpochState>,
    block_store: Arc<BlockStore>,
    round_state: RoundState,
    proposer_election: Arc<UnequivocalProposerElection>,
    proposal_generator: Arc<ProposalGenerator>,
    safety_rules: Arc<Mutex<MetricsSafetyRules>>,
    network: Arc<NetworkSender>,
    storage: Arc<dyn PersistentLivenessStorage>,
    onchain_config: OnChainConsensusConfig,
    vtxn_config: ValidatorTxnConfig,
    buffered_proposal_tx: aptos_channel::Sender<Author, VerifiedEvent>,
    local_config: ConsensusConfig,
    randomness_config: OnChainRandomnessConfig,
    jwk_consensus_config: OnChainJWKConsensusConfig,
    fast_rand_config: Option<RandConfig>,
    // Stores the order votes from all the rounds above highest_ordered_round
    pending_order_votes: PendingOrderVotes,
    // Round manager broadcasts fast shares when forming a QC or when receiving a proposal.
    // To avoid duplicate broadcasts for the same block, we keep track of blocks for
    // which we recently broadcasted fast shares.
    blocks_with_broadcasted_fast_shares: LruCache<HashValue, ()>,
    futures: FuturesUnordered<
        Pin<Box<dyn Future<Output = (anyhow::Result<()>, Block, Instant)> + Send>>,
    >,
    proposal_status_tracker: Arc<dyn TPastProposalStatusTracker>,
}

impl RoundManager {
    #[allow(clippy::too_many_arguments)]
    pub fn new(
        epoch_state: Arc<EpochState>,
        block_store: Arc<BlockStore>,
        round_state: RoundState,
        proposer_election: Arc<dyn ProposerElection + Send + Sync>,
        proposal_generator: ProposalGenerator,
        safety_rules: Arc<Mutex<MetricsSafetyRules>>,
        network: Arc<NetworkSender>,
        storage: Arc<dyn PersistentLivenessStorage>,
        onchain_config: OnChainConsensusConfig,
        buffered_proposal_tx: aptos_channel::Sender<Author, VerifiedEvent>,
        local_config: ConsensusConfig,
        randomness_config: OnChainRandomnessConfig,
        jwk_consensus_config: OnChainJWKConsensusConfig,
        fast_rand_config: Option<RandConfig>,
        proposal_status_tracker: Arc<dyn TPastProposalStatusTracker>,
    ) -> Self {
        // when decoupled execution is false,
        // the counter is still static.
        counters::OP_COUNTERS
            .gauge("sync_only")
            .set(local_config.sync_only as i64);
        counters::OP_COUNTERS
            .gauge("decoupled_execution")
            .set(onchain_config.decoupled_execution() as i64);
        let vtxn_config = onchain_config.effective_validator_txn_config();
        debug!("vtxn_config={:?}", vtxn_config);
        Self {
            epoch_state,
            block_store,
            round_state,
            proposer_election: Arc::new(UnequivocalProposerElection::new(proposer_election)),
            proposal_generator: Arc::new(proposal_generator),
            safety_rules,
            network,
            storage,
            onchain_config,
            vtxn_config,
            buffered_proposal_tx,
            local_config,
            randomness_config,
            jwk_consensus_config,
            fast_rand_config,
            pending_order_votes: PendingOrderVotes::new(),
            blocks_with_broadcasted_fast_shares: LruCache::new(5),
            futures: FuturesUnordered::new(),
            proposal_status_tracker,
        }
    }

    // TODO: Evaluate if creating a block retriever is slow and cache this if needed.
    fn create_block_retriever(&self, author: Author) -> BlockRetriever {
        BlockRetriever::new(
            self.network.clone(),
            author,
            self.epoch_state
                .verifier
                .get_ordered_account_addresses_iter()
                .collect(),
            self.local_config
                .max_blocks_per_sending_request(self.onchain_config.quorum_store_enabled()),
            self.block_store.pending_blocks(),
        )
    }

    /// Leader:
    ///
    /// This event is triggered by a new quorum certificate at the previous round or a
    /// timeout certificate at the previous round.  In either case, if this replica is the new
    /// proposer for this round, it is ready to propose and guarantee that it can create a proposal
    /// that all honest replicas can vote for.  While this method should only be invoked at most
    /// once per round, we ensure that only at most one proposal can get generated per round to
    /// avoid accidental equivocation of proposals.
    ///
    /// Replica:
    ///
    /// Do nothing
    async fn process_new_round_event(
        &mut self,
        new_round_event: NewRoundEvent,
    ) -> anyhow::Result<()> {
        let new_round = new_round_event.round;
        let is_current_proposer = self
            .proposer_election
            .is_valid_proposer(self.proposal_generator.author(), new_round);
        let prev_proposer = self
            .proposer_election
            .get_valid_proposer(new_round.saturating_sub(1));

        counters::CURRENT_ROUND.set(new_round_event.round as i64);
        counters::ROUND_TIMEOUT_MS.set(new_round_event.timeout.as_millis() as i64);
        match new_round_event.reason {
            NewRoundReason::QCReady => {
                counters::QC_ROUNDS_COUNT.inc();
            },
            NewRoundReason::Timeout(ref reason) => {
                counters::TIMEOUT_ROUNDS_COUNT.inc();
                counters::AGGREGATED_ROUND_TIMEOUT_REASON
                    .with_label_values(&[
                        &reason.to_string(),
                        prev_proposer.short_str().as_str(),
                        &is_current_proposer.to_string(),
                    ])
                    .inc();
                if is_current_proposer {
                    if let RoundTimeoutReason::PayloadUnavailable { missing_authors } = reason {
                        let ordered_peers =
                            self.epoch_state.verifier.get_ordered_account_addresses();
                        for idx in missing_authors.iter_ones() {
                            if let Some(author) = ordered_peers.get(idx) {
                                counters::AGGREGATED_ROUND_TIMEOUT_REASON_MISSING_AUTHORS
                                    .with_label_values(&[author.short_str().as_str()])
                                    .inc();
                            }
                        }
                    }
                }
            },
        };
        info!(
            self.new_log(LogEvent::NewRound),
            reason = new_round_event.reason
        );
        self.pending_order_votes
            .garbage_collect(self.block_store.sync_info().highest_ordered_round());

        self.proposal_status_tracker
            .push(new_round_event.reason.clone());

        if is_current_proposer {
            let epoch_state = self.epoch_state.clone();
            let network = self.network.clone();
            let sync_info = self.block_store.sync_info();
            let proposal_generator = self.proposal_generator.clone();
            let safety_rules = self.safety_rules.clone();
            let proposer_election = self.proposer_election.clone();
            tokio::spawn(async move {
                if let Err(e) = monitor!(
                    "generate_and_send_proposal",
                    Self::generate_and_send_proposal(
                        epoch_state,
                        new_round_event,
                        network,
                        sync_info,
                        proposal_generator,
                        safety_rules,
                        proposer_election,
                    )
                    .await
                ) {
                    warn!("Error generating and sending proposal: {}", e);
                }
            });
        }
        Ok(())
    }

    async fn generate_and_send_proposal(
        epoch_state: Arc<EpochState>,
        new_round_event: NewRoundEvent,
        network: Arc<NetworkSender>,
        sync_info: SyncInfo,
        proposal_generator: Arc<ProposalGenerator>,
        safety_rules: Arc<Mutex<MetricsSafetyRules>>,
        proposer_election: Arc<dyn ProposerElection + Send + Sync>,
    ) -> anyhow::Result<()> {
        Self::log_collected_vote_stats(epoch_state.clone(), &new_round_event);
        let proposal_msg = Self::generate_proposal(
            epoch_state.clone(),
            new_round_event,
            sync_info,
            network.clone(),
            proposal_generator,
            safety_rules,
            proposer_election,
        )
        .await?;
        #[cfg(feature = "failpoints")]
        {
            if Self::check_whether_to_inject_reconfiguration_error() {
                Self::attempt_to_inject_reconfiguration_error(
                    epoch_state,
                    network.clone(),
                    &proposal_msg,
                )
                .await?;
            }
        };
        network.broadcast_proposal(proposal_msg).await;
        counters::PROPOSALS_COUNT.inc();
        Ok(())
    }

    fn log_collected_vote_stats(epoch_state: Arc<EpochState>, new_round_event: &NewRoundEvent) {
        let prev_round_votes_for_li = new_round_event
            .prev_round_votes
            .iter()
            .map(|(_, vote_status)| {
                let all_voters = match vote_status {
                    VoteStatus::EnoughVotes(li_with_sig) => epoch_state
                        .verifier
                        .aggregate_signature_authors(li_with_sig.signatures()),
                    VoteStatus::NotEnoughVotes(li_with_sig) => {
                        li_with_sig.all_voters().collect::<Vec<_>>()
                    },
                };
                let (voting_power, votes): (Vec<_>, Vec<_>) = all_voters
                    .into_iter()
                    .map(|author| {
                        epoch_state
                            .verifier
                            .get_voting_power(author)
                            .map(|voting_power| (voting_power as u128, 1))
                            .unwrap_or((0u128, 0))
                    })
                    .unzip();
                (voting_power.iter().sum(), votes.iter().sum())
            })
            .collect::<Vec<(u128, usize)>>();

        let (max_voting_power, max_num_votes) = prev_round_votes_for_li
            .iter()
            .max()
            .cloned()
            .unwrap_or((0, 0));

        let (voting_powers, votes_counts): (Vec<_>, Vec<_>) =
            prev_round_votes_for_li.iter().cloned().unzip();
        let conflicting_voting_power = voting_powers.into_iter().sum::<u128>() - max_voting_power;
        let conflicting_num_votes = votes_counts.into_iter().sum::<usize>() - max_num_votes;

        let (timeout_voting_power, timeout_num_votes) = new_round_event
            .prev_round_timeout_votes
            .as_ref()
            .map(|timeout_votes| {
                let (voting_power, votes): (Vec<_>, Vec<_>) = timeout_votes
                    .signers()
                    .map(|author| {
                        epoch_state
                            .verifier
                            .get_voting_power(author)
                            .map(|voting_power| (voting_power as u128, 1))
                            .unwrap_or((0u128, 0))
                    })
                    .unzip();
                (voting_power.iter().sum(), votes.iter().sum())
            })
            .unwrap_or((0, 0));

        counters::PROPOSER_COLLECTED_ROUND_COUNT.inc();
        counters::PROPOSER_COLLECTED_MOST_VOTING_POWER.inc_by(max_voting_power as f64);
        counters::PROPOSER_COLLECTED_CONFLICTING_VOTING_POWER
            .inc_by(conflicting_voting_power as f64);
        counters::PROPOSER_COLLECTED_TIMEOUT_VOTING_POWER.inc_by(timeout_voting_power as f64);

        info!(
            epoch = epoch_state.epoch,
            round = new_round_event.round,
            total_voting_power = ?epoch_state.verifier.total_voting_power(),
            max_voting_power = ?max_voting_power,
            max_num_votes = max_num_votes,
            conflicting_voting_power = ?conflicting_voting_power,
            conflicting_num_votes = conflicting_num_votes,
            timeout_voting_power = ?timeout_voting_power,
            timeout_num_votes = timeout_num_votes,
            "Preparing new proposal",
        );
    }

    #[cfg(feature = "fuzzing")]
    async fn generate_proposal_for_test(
        &self,
        new_round_event: NewRoundEvent,
    ) -> anyhow::Result<ProposalMsg> {
        Self::generate_proposal(
            self.epoch_state.clone(),
            new_round_event,
            self.block_store.sync_info(),
            self.network.clone(),
            self.proposal_generator.clone(),
            self.safety_rules.clone(),
            self.proposer_election.clone(),
        )
        .await
    }

    async fn generate_proposal(
        epoch_state: Arc<EpochState>,
        new_round_event: NewRoundEvent,
        sync_info: SyncInfo,
        network: Arc<NetworkSender>,
        proposal_generator: Arc<ProposalGenerator>,
        safety_rules: Arc<Mutex<MetricsSafetyRules>>,
        proposer_election: Arc<dyn ProposerElection + Send + Sync>,
    ) -> anyhow::Result<ProposalMsg> {
        // Proposal generator will ensure that at most one proposal is generated per round
        let callback_sync_info = sync_info.clone();
        let callback = async move {
            network.broadcast_sync_info(callback_sync_info).await;
        }
        .boxed();

        let proposal = proposal_generator
            .generate_proposal(new_round_event.round, proposer_election, callback)
            .await?;
        let signature = safety_rules.lock().sign_proposal(&proposal)?;
        let signed_proposal =
            Block::new_proposal_from_block_data_and_signature(proposal, signature);
        observe_block(signed_proposal.timestamp_usecs(), BlockStage::SIGNED);
        info!(
            Self::new_log_with_round_epoch(
                LogEvent::Propose,
                new_round_event.round,
                epoch_state.epoch
            ),
            "{}", signed_proposal
        );
        Ok(ProposalMsg::new(signed_proposal, sync_info))
    }

    /// Process the proposal message:
    /// 1. ensure after processing sync info, we're at the same round as the proposal
    /// 2. execute and decide whether to vote for the proposal
    pub async fn process_proposal_msg(&mut self, proposal_msg: ProposalMsg) -> anyhow::Result<()> {
        fail_point!("consensus::process_proposal_msg", |_| {
            Err(anyhow::anyhow!("Injected error in process_proposal_msg"))
        });

        observe_block(
            proposal_msg.proposal().timestamp_usecs(),
            BlockStage::ROUND_MANAGER_RECEIVED,
        );
        info!(
            self.new_log(LogEvent::ReceiveProposal)
                .remote_peer(proposal_msg.proposer()),
            block_round = proposal_msg.proposal().round(),
            block_hash = proposal_msg.proposal().id(),
            block_parent_hash = proposal_msg.proposal().quorum_cert().certified_block().id(),
        );

        let in_correct_round = self
            .ensure_round_and_sync_up(
                proposal_msg.proposal().round(),
                proposal_msg.sync_info(),
                proposal_msg.proposer(),
            )
            .await
            .context("[RoundManager] Process proposal")?;
        if in_correct_round {
            self.process_proposal(proposal_msg.take_proposal()).await
        } else {
            sample!(
                SampleRate::Duration(Duration::from_secs(30)),
                warn!(
                    "[sampled] Stale proposal {}, current round {}",
                    proposal_msg.proposal(),
                    self.round_state.current_round()
                )
            );
            counters::ERROR_COUNT.inc();
            Ok(())
        }
    }

    pub async fn process_delayed_proposal_msg(&mut self, proposal: Block) -> anyhow::Result<()> {
        if proposal.round() != self.round_state.current_round() {
            bail!(
                "Discarding stale delayed proposal {}, current round {}",
                proposal,
                self.round_state.current_round()
            );
        }

        self.process_verified_proposal(proposal).await
    }

    /// Sync to the sync info sending from peer if it has newer certificates.
    async fn sync_up(&mut self, sync_info: &SyncInfo, author: Author) -> anyhow::Result<()> {
        let local_sync_info = self.block_store.sync_info();
        if sync_info.has_newer_certificates(&local_sync_info) {
            info!(
                self.new_log(LogEvent::ReceiveNewCertificate)
                    .remote_peer(author),
                "Local state {},\n remote state {}", local_sync_info, sync_info
            );
            // Some information in SyncInfo is ahead of what we have locally.
            // First verify the SyncInfo (didn't verify it in the yet).
            sync_info.verify(&self.epoch_state.verifier).map_err(|e| {
                error!(
                    SecurityEvent::InvalidSyncInfoMsg,
                    sync_info = sync_info,
                    remote_peer = author,
                    error = ?e,
                );
                VerifyError::from(e)
            })?;
            SYNC_INFO_RECEIVED_WITH_NEWER_CERT.inc();
            let result = self
                .block_store
                .add_certs(sync_info, self.create_block_retriever(author))
                .await;
            self.process_certificates().await?;
            result
        } else {
            Ok(())
        }
    }

    /// The function makes sure that it ensures the message_round equal to what we have locally,
    /// brings the missing dependencies from the QC and LedgerInfo of the given sync info and
    /// update the round_state with the certificates if succeed.
    /// Returns Ok(true) if the sync succeeds and the round matches so we can process further.
    /// Returns Ok(false) if the message is stale.
    /// Returns Error in case sync mgr failed to bring the missing dependencies.
    /// We'll try to help the remote if the SyncInfo lags behind and the flag is set.
    pub async fn ensure_round_and_sync_up(
        &mut self,
        message_round: Round,
        sync_info: &SyncInfo,
        author: Author,
    ) -> anyhow::Result<bool> {
        if message_round < self.round_state.current_round() {
            return Ok(false);
        }
        self.sync_up(sync_info, author).await?;
        ensure!(
            message_round == self.round_state.current_round(),
            "After sync, round {} doesn't match local {}. Local Sync Info: {}. Remote Sync Info: {}",
            message_round,
            self.round_state.current_round(),
            self.block_store.sync_info(),
            sync_info,
        );
        Ok(true)
    }

    /// Process the SyncInfo sent by peers to catch up to latest state.
    pub async fn process_sync_info_msg(
        &mut self,
        sync_info: SyncInfo,
        peer: Author,
    ) -> anyhow::Result<()> {
        fail_point!("consensus::process_sync_info_msg", |_| {
            Err(anyhow::anyhow!("Injected error in process_sync_info_msg"))
        });
        info!(
            self.new_log(LogEvent::ReceiveSyncInfo).remote_peer(peer),
            "{}", sync_info
        );
        self.ensure_round_and_sync_up(checked!((sync_info.highest_round()) + 1)?, &sync_info, peer)
            .await
            .context("[RoundManager] Failed to process sync info msg")?;
        Ok(())
    }

    fn sync_only(&self) -> bool {
        let sync_or_not = self.local_config.sync_only || self.block_store.vote_back_pressure();
        if self.block_store.vote_back_pressure() {
            warn!("Vote back pressure is set");
        }
        counters::OP_COUNTERS
            .gauge("sync_only")
            .set(sync_or_not as i64);

        sync_or_not
    }

    fn compute_timeout_reason(&self, round: Round) -> RoundTimeoutReason {
        if self.round_state().vote_sent().is_some() {
            return RoundTimeoutReason::NoQC;
        }

        match self.block_store.get_block_for_round(round) {
            None => RoundTimeoutReason::ProposalNotReceived,
            Some(block) => {
                if let Err(missing_authors) = self.block_store.check_payload(block.block()) {
                    RoundTimeoutReason::PayloadUnavailable { missing_authors }
                } else {
                    RoundTimeoutReason::Unknown
                }
            },
        }
    }

    /// The replica broadcasts a "timeout vote message", which includes the round signature, which
    /// can be aggregated to a TimeoutCertificate.
    /// The timeout vote message can be one of the following three options:
    /// 1) In case a validator has previously voted in this round, it repeats the same vote and sign
    /// a timeout.
    /// 2) Otherwise vote for a NIL block and sign a timeout.
    /// Note this function returns Err even if messages are broadcasted successfully because timeout
    /// is considered as error. It only returns Ok(()) when the timeout is stale.
    pub async fn process_local_timeout(&mut self, round: Round) -> anyhow::Result<()> {
        if !self.round_state.process_local_timeout(round) {
            return Ok(());
        }

        if self.sync_only() {
            self.network
                .broadcast_sync_info(self.block_store.sync_info())
                .await;
            bail!("[RoundManager] sync_only flag is set, broadcasting SyncInfo");
        }

        if self.local_config.enable_round_timeout_msg {
            let timeout = if let Some(timeout) = self.round_state.timeout_sent() {
                timeout
            } else {
                let timeout = TwoChainTimeout::new(
                    self.epoch_state.epoch,
                    round,
                    self.block_store.highest_quorum_cert().as_ref().clone(),
                );
                let signature = self
                    .safety_rules
                    .lock()
                    .sign_timeout_with_qc(
                        &timeout,
                        self.block_store.highest_2chain_timeout_cert().as_deref(),
                    )
                    .context("[RoundManager] SafetyRules signs 2-chain timeout")?;

                let timeout_reason = self.compute_timeout_reason(round);

                RoundTimeout::new(
                    timeout,
                    self.proposal_generator.author(),
                    timeout_reason,
                    signature,
                )
            };

            self.round_state.record_round_timeout(timeout.clone());
            let round_timeout_msg = RoundTimeoutMsg::new(timeout, self.block_store.sync_info());
            self.network
                .broadcast_round_timeout(round_timeout_msg)
                .await;
            warn!(
                round = round,
                remote_peer = self.proposer_election.get_valid_proposer(round),
                event = LogEvent::Timeout,
            );
            bail!("Round {} timeout, broadcast to all peers", round);
        } else {
            let (is_nil_vote, mut timeout_vote) = match self.round_state.vote_sent() {
                Some(vote) if vote.vote_data().proposed().round() == round => {
                    (vote.vote_data().is_for_nil(), vote)
                },
                _ => {
                    // Didn't vote in this round yet, generate a backup vote
                    let nil_block = self
                        .proposal_generator
                        .generate_nil_block(round, self.proposer_election.clone())?;
                    info!(
                        self.new_log(LogEvent::VoteNIL),
                        "Planning to vote for a NIL block {}", nil_block
                    );
                    counters::VOTE_NIL_COUNT.inc();
                    let nil_vote = self.vote_block(nil_block).await?;
                    (true, nil_vote)
                },
            };

            if !timeout_vote.is_timeout() {
                let timeout = timeout_vote.generate_2chain_timeout(
                    self.block_store.highest_quorum_cert().as_ref().clone(),
                );
                let signature = self
                    .safety_rules
                    .lock()
                    .sign_timeout_with_qc(
                        &timeout,
                        self.block_store.highest_2chain_timeout_cert().as_deref(),
                    )
                    .context("[RoundManager] SafetyRules signs 2-chain timeout")?;
                timeout_vote.add_2chain_timeout(timeout, signature);
            }

            self.round_state.record_vote(timeout_vote.clone());
            let timeout_vote_msg = VoteMsg::new(timeout_vote, self.block_store.sync_info());
            self.network.broadcast_timeout_vote(timeout_vote_msg).await;
            warn!(
                round = round,
                remote_peer = self.proposer_election.get_valid_proposer(round),
                voted_nil = is_nil_vote,
                event = LogEvent::Timeout,
            );
            bail!("Round {} timeout, broadcast to all peers", round);
        }
    }

    /// This function is called only after all the dependencies of the given QC have been retrieved.
    async fn process_certificates(&mut self) -> anyhow::Result<()> {
        let sync_info = self.block_store.sync_info();
        let epoch_state = self.epoch_state.clone();
        if let Some(new_round_event) = self
            .round_state
            .process_certificates(sync_info, &epoch_state.verifier)
        {
            self.process_new_round_event(new_round_event).await?;
        }
        Ok(())
    }

    /// This function processes a proposal for the current round:
    /// 1. Filter if it's proposed by valid proposer.
    /// 2. Execute and add it to a block store.
    /// 3. Try to vote for it following the safety rules.
    /// 4. In case a validator chooses to vote, send the vote to the representatives at the next
    /// round.
    async fn process_proposal(&mut self, proposal: Block) -> anyhow::Result<()> {
        let author = proposal
            .author()
            .expect("Proposal should be verified having an author");

        if !self.vtxn_config.enabled()
            && matches!(
                proposal.block_data().block_type(),
                BlockType::ProposalExt(_)
            )
        {
            counters::UNEXPECTED_PROPOSAL_EXT_COUNT.inc();
            bail!("ProposalExt unexpected while the feature is disabled.");
        }

        if let Some(vtxns) = proposal.validator_txns() {
            for vtxn in vtxns {
                ensure!(
                    is_vtxn_expected(&self.randomness_config, &self.jwk_consensus_config, vtxn),
                    "unexpected validator txn: {:?}",
                    vtxn.topic()
                );
            }
        }

        let (num_validator_txns, validator_txns_total_bytes): (usize, usize) =
            proposal.validator_txns().map_or((0, 0), |txns| {
                txns.iter().fold((0, 0), |(count_acc, size_acc), txn| {
                    (count_acc + 1, size_acc + txn.size_in_bytes())
                })
            });

        let num_validator_txns = num_validator_txns as u64;
        let validator_txns_total_bytes = validator_txns_total_bytes as u64;
        let vtxn_count_limit = self.vtxn_config.per_block_limit_txn_count();
        let vtxn_bytes_limit = self.vtxn_config.per_block_limit_total_bytes();
        let author_hex = author.to_hex();
        PROPOSED_VTXN_COUNT
            .with_label_values(&[&author_hex])
            .inc_by(num_validator_txns);
        PROPOSED_VTXN_BYTES
            .with_label_values(&[&author_hex])
            .inc_by(validator_txns_total_bytes);
        info!(
            vtxn_count_limit = vtxn_count_limit,
            vtxn_count_proposed = num_validator_txns,
            vtxn_bytes_limit = vtxn_bytes_limit,
            vtxn_bytes_proposed = validator_txns_total_bytes,
            proposer = author_hex,
            "Summarizing proposed validator txns."
        );

        ensure!(
            num_validator_txns <= vtxn_count_limit,
            "process_proposal failed with per-block vtxn count limit exceeded: limit={}, actual={}",
            self.vtxn_config.per_block_limit_txn_count(),
            num_validator_txns
        );
        ensure!(
            validator_txns_total_bytes <= vtxn_bytes_limit,
            "process_proposal failed with per-block vtxn bytes limit exceeded: limit={}, actual={}",
            self.vtxn_config.per_block_limit_total_bytes(),
            validator_txns_total_bytes
        );
        let payload_len = proposal.payload().map_or(0, |payload| payload.len());
        let payload_size = proposal.payload().map_or(0, |payload| payload.size());
        ensure!(
            num_validator_txns + payload_len as u64 <= self.local_config.max_receiving_block_txns,
            "Payload len {} exceeds the limit {}",
            payload_len,
            self.local_config.max_receiving_block_txns,
        );

        ensure!(
            validator_txns_total_bytes + payload_size as u64
                <= self.local_config.max_receiving_block_bytes,
            "Payload size {} exceeds the limit {}",
            payload_size,
            self.local_config.max_receiving_block_bytes,
        );

        ensure!(
            self.proposer_election.is_valid_proposal(&proposal),
            "[RoundManager] Proposer {} for block {} is not a valid proposer for this round or created duplicate proposal",
            author,
            proposal,
        );

        // Validate that failed_authors list is correctly specified in the block.
        let expected_failed_authors = self.proposal_generator.compute_failed_authors(
            proposal.round(),
            proposal.quorum_cert().certified_block().round(),
            false,
            self.proposer_election.clone(),
        );
        ensure!(
            proposal.block_data().failed_authors().map_or(false, |failed_authors| *failed_authors == expected_failed_authors),
            "[RoundManager] Proposal for block {} has invalid failed_authors list {:?}, expected {:?}",
            proposal.round(),
            proposal.block_data().failed_authors(),
            expected_failed_authors,
        );

        let block_time_since_epoch = Duration::from_micros(proposal.timestamp_usecs());

        ensure!(
            block_time_since_epoch < self.round_state.current_round_deadline(),
            "[RoundManager] Waiting until proposal block timestamp usecs {:?} \
            would exceed the round duration {:?}, hence will not vote for this round",
            block_time_since_epoch,
            self.round_state.current_round_deadline(),
        );

        observe_block(proposal.timestamp_usecs(), BlockStage::SYNCED);

        // Since processing proposal is delayed due to backpressure or payload availability, we add
        // the block to the block store so that we don't need to fetch it from remote once we
        // are out of the backpressure. Please note that delayed processing of proposal is not
        // guaranteed to add the block to the block store if we don't get out of the backpressure
        // before the timeout, so this is needed to ensure that the proposed block is added to
        // the block store irrespective. Also, it is possible that delayed processing of proposal
        // tries to add the same block again, which is okay as `execute_and_insert_block` call
        // is idempotent.
        self.block_store
            .insert_block(proposal.clone())
            .await
            .context("[RoundManager] Failed to insert the block into BlockStore")?;

        let block_store = self.block_store.clone();
        if block_store.check_payload(&proposal).is_err() {
            debug!("Payload not available locally for block: {}", proposal.id());
            counters::CONSENSUS_PROPOSAL_PAYLOAD_AVAILABILITY
                .with_label_values(&["missing"])
                .inc();
            let start_time = Instant::now();
            let deadline = self.round_state.current_round_deadline();
            let future = async move {
                (
                    block_store.wait_for_payload(&proposal, deadline).await,
                    proposal,
                    start_time,
                )
            }
            .boxed();
            self.futures.push(future);
            return Ok(());
        }

        counters::CONSENSUS_PROPOSAL_PAYLOAD_AVAILABILITY
            .with_label_values(&["available"])
            .inc();

        self.check_backpressure_and_process_proposal(proposal).await
    }

    async fn check_backpressure_and_process_proposal(
        &mut self,
        proposal: Block,
    ) -> anyhow::Result<()> {
        let author = proposal
            .author()
            .expect("Proposal should be verified having an author");

        if self.block_store.vote_back_pressure() {
            counters::CONSENSUS_WITHOLD_VOTE_BACKPRESSURE_TRIGGERED.observe(1.0);
            // In case of back pressure, we delay processing proposal. This is done by resending the
            // same proposal to self after some time.
            Self::resend_verified_proposal_to_self(
                self.block_store.clone(),
                self.buffered_proposal_tx.clone(),
                proposal,
                author,
                BACK_PRESSURE_POLLING_INTERVAL_MS,
                self.local_config.round_initial_timeout_ms,
            )
            .await;
            return Ok(());
        }

        counters::CONSENSUS_WITHOLD_VOTE_BACKPRESSURE_TRIGGERED.observe(0.0);
        self.process_verified_proposal(proposal).await
    }

    async fn resend_verified_proposal_to_self(
        block_store: Arc<BlockStore>,
        self_sender: aptos_channel::Sender<Author, VerifiedEvent>,
        proposal: Block,
        author: Author,
        polling_interval_ms: u64,
        timeout_ms: u64,
    ) {
        let start = Instant::now();
        let event = VerifiedEvent::VerifiedProposalMsg(Box::new(proposal));
        tokio::spawn(async move {
            while start.elapsed() < Duration::from_millis(timeout_ms) {
                if !block_store.vote_back_pressure() {
                    if let Err(e) = self_sender.push(author, event) {
                        warn!("Failed to send event to round manager {:?}", e);
                    }
                    break;
                }
                sleep(Duration::from_millis(polling_interval_ms)).await;
            }
        });
    }

    async fn broadcast_fast_shares(&mut self, block_info: &BlockInfo) {
        // generate and multicast randomness share for the fast path
        if let Some(fast_config) = &self.fast_rand_config {
            if !block_info.is_empty()
                && !self
                    .blocks_with_broadcasted_fast_shares
                    .contains(&block_info.id())
            {
                let metadata = RandMetadata {
                    epoch: block_info.epoch(),
                    round: block_info.round(),
                };
                let self_share = Share::generate(fast_config, metadata);
                let fast_share = FastShare::new(self_share);
                info!(LogSchema::new(LogEvent::BroadcastRandShareFastPath)
                    .epoch(fast_share.epoch())
                    .round(fast_share.round()));
                self.network.broadcast_fast_share(fast_share).await;
                self.blocks_with_broadcasted_fast_shares
                    .put(block_info.id(), ());
            }
        }
    }

    async fn create_vote(&mut self, proposal: Block) -> anyhow::Result<Vote> {
        let vote = self
            .vote_block(proposal)
            .await
            .context("[RoundManager] Process proposal")?;

        fail_point!("consensus::create_invalid_vote", |_| {
            use aptos_crypto::bls12381;
            let faulty_vote = Vote::new_with_signature(
                vote.vote_data().clone(),
                vote.author(),
                vote.ledger_info().clone(),
                bls12381::Signature::dummy_signature(),
            );
            Ok(faulty_vote)
        });
        Ok(vote)
    }

    pub async fn process_verified_proposal(&mut self, proposal: Block) -> anyhow::Result<()> {
        let proposal_round = proposal.round();
        let vote = self.create_vote(proposal).await?;
        self.round_state.record_vote(vote.clone());
        let vote_msg = VoteMsg::new(vote.clone(), self.block_store.sync_info());

        self.broadcast_fast_shares(vote.ledger_info().commit_info())
            .await;

        if self.local_config.broadcast_vote {
            info!(self.new_log(LogEvent::Vote), "{}", vote);
            PROPOSAL_VOTE_BROADCASTED.inc();
            self.network.broadcast_vote(vote_msg).await;
        } else {
            let recipient = self
                .proposer_election
                .get_valid_proposer(proposal_round + 1);
            info!(
                self.new_log(LogEvent::Vote).remote_peer(recipient),
                "{}", vote
            );
            self.network.send_vote(vote_msg, vec![recipient]).await;
        }
        Ok(())
    }

    /// The function generates a VoteMsg for a given proposed_block:
    /// * add the block to the block store
    /// * then verify the voting rules
    /// * save the updated state to consensus DB
    /// * return a VoteMsg with the LedgerInfo to be committed in case the vote gathers QC.
    async fn vote_block(&mut self, proposed_block: Block) -> anyhow::Result<Vote> {
        let block_arc = self
            .block_store
            .insert_block(proposed_block)
            .await
            .context("[RoundManager] Failed to execute_and_insert the block")?;

        // Short circuit if already voted.
        ensure!(
            self.round_state.vote_sent().is_none(),
            "[RoundManager] Already vote on this round {}",
            self.round_state.current_round()
        );

        ensure!(
            !self.sync_only(),
            "[RoundManager] sync_only flag is set, stop voting"
        );

        let vote_proposal = block_arc.vote_proposal();
        let vote_result = self.safety_rules.lock().construct_and_sign_vote_two_chain(
            &vote_proposal,
            self.block_store.highest_2chain_timeout_cert().as_deref(),
        );
        let vote = vote_result.context(format!(
            "[RoundManager] SafetyRules Rejected {}",
            block_arc.block()
        ))?;
        if !block_arc.block().is_nil_block() {
            observe_block(block_arc.block().timestamp_usecs(), BlockStage::VOTED);
        }

        self.storage
            .save_vote(&vote)
            .context("[RoundManager] Fail to persist last vote")?;

        Ok(vote)
    }

    async fn process_order_vote_msg(&mut self, order_vote_msg: OrderVoteMsg) -> anyhow::Result<()> {
        if self.onchain_config.order_vote_enabled() {
            fail_point!("consensus::process_order_vote_msg", |_| {
                Err(anyhow::anyhow!("Injected error in process_order_vote_msg"))
            });

            let order_vote = order_vote_msg.order_vote();
            debug!(
                self.new_log(LogEvent::ReceiveOrderVote)
                    .remote_peer(order_vote.author()),
                epoch = order_vote.ledger_info().epoch(),
                round = order_vote.ledger_info().round(),
                id = order_vote.ledger_info().consensus_block_id(),
            );

            if self
                .pending_order_votes
                .has_enough_order_votes(order_vote_msg.order_vote().ledger_info())
            {
                return Ok(());
            }

            let highest_ordered_round = self.block_store.sync_info().highest_ordered_round();
            let order_vote_round = order_vote_msg.order_vote().ledger_info().round();
            let li_digest = order_vote_msg.order_vote().ledger_info().hash();
            if order_vote_round > highest_ordered_round
                && order_vote_round < highest_ordered_round + 100
            {
                // If it is the first order vote received for the block, verify the QC and insert along with QC.
                // For the subsequent order votes for the same block, we don't have to verify the QC. Just inserting the
                // order vote is enough.
                let vote_reception_result = if !self.pending_order_votes.exists(&li_digest) {
                    let start = Instant::now();
                    order_vote_msg
                        .quorum_cert()
                        .verify(&self.epoch_state.verifier)
                        .context("[OrderVoteMsg QuorumCert verification failed")?;
                    counters::VERIFY_MSG
                        .with_label_values(&["order_vote_qc"])
                        .observe(start.elapsed().as_secs_f64());
                    self.pending_order_votes.insert_order_vote(
                        order_vote_msg.order_vote(),
                        &self.epoch_state.verifier,
                        Some(order_vote_msg.quorum_cert().clone()),
                    )
                } else {
                    self.pending_order_votes.insert_order_vote(
                        order_vote_msg.order_vote(),
                        &self.epoch_state.verifier,
                        None,
                    )
                };
                self.process_order_vote_reception_result(
                    vote_reception_result,
                    order_vote_msg.order_vote().author(),
                )
                .await?;
            } else {
                ORDER_VOTE_NOT_IN_RANGE.inc();
                sample!(
                    SampleRate::Duration(Duration::from_secs(1)),
                    info!(
                        "[sampled] Received an order vote not in the 100 rounds. Order vote round: {:?}, Highest ordered round: {:?}",
                        order_vote_msg.order_vote().ledger_info().round(),
                        self.block_store.sync_info().highest_ordered_round()
                    )
                );
                debug!(
                    "Received an order vote not in the next 100 rounds. Order vote round: {:?}, Highest ordered round: {:?}",
                    order_vote_msg.order_vote().ledger_info().round(),
                    self.block_store.sync_info().highest_ordered_round()
                )
            }
        }
        Ok(())
    }

    async fn create_order_vote(
        &mut self,
        block: Arc<PipelinedBlock>,
        qc: Arc<QuorumCert>,
    ) -> anyhow::Result<OrderVote> {
        let order_vote_proposal = block.order_vote_proposal(qc);
        let order_vote_result = self
            .safety_rules
            .lock()
            .construct_and_sign_order_vote(&order_vote_proposal);
        let order_vote = order_vote_result.context(format!(
            "[RoundManager] SafetyRules Rejected {} for order vote",
            block.block()
        ))?;

        fail_point!("consensus::create_invalid_order_vote", |_| {
            use aptos_crypto::bls12381;
            let faulty_order_vote = OrderVote::new_with_signature(
                order_vote.author(),
                order_vote.ledger_info().clone(),
                bls12381::Signature::dummy_signature(),
            );
            Ok(faulty_order_vote)
        });
        Ok(order_vote)
    }

    async fn broadcast_order_vote(
        &mut self,
        vote: &Vote,
        qc: Arc<QuorumCert>,
    ) -> anyhow::Result<()> {
        if let Some(proposed_block) = self.block_store.get_block(vote.vote_data().proposed().id()) {
            // Generate an order vote with ledger_info = proposed_block
            let order_vote = self
                .create_order_vote(proposed_block.clone(), qc.clone())
                .await?;
            if !proposed_block.block().is_nil_block() {
                observe_block(
                    proposed_block.block().timestamp_usecs(),
                    BlockStage::ORDER_VOTED,
                );
            }
            let order_vote_msg = OrderVoteMsg::new(order_vote, qc.as_ref().clone());
            info!(
                self.new_log(LogEvent::BroadcastOrderVote),
                "{}", order_vote_msg
            );
            self.network.broadcast_order_vote(order_vote_msg).await;
            ORDER_VOTE_BROADCASTED.inc();
        }
        Ok(())
    }

    /// Upon new vote:
    /// 1. Ensures we're processing the vote from the same round as local round
    /// 2. Filter out votes for rounds that should not be processed by this validator (to avoid
    /// potential attacks).
    /// 2. Add the vote to the pending votes and check whether it finishes a QC.
    /// 3. Once the QC/TC successfully formed, notify the RoundState.
    pub async fn process_vote_msg(&mut self, vote_msg: VoteMsg) -> anyhow::Result<()> {
        fail_point!("consensus::process_vote_msg", |_| {
            Err(anyhow::anyhow!("Injected error in process_vote_msg"))
        });
        // Check whether this validator is a valid recipient of the vote.
        if self
            .ensure_round_and_sync_up(
                vote_msg.vote().vote_data().proposed().round(),
                vote_msg.sync_info(),
                vote_msg.vote().author(),
            )
            .await
            .context("[RoundManager] Stop processing vote")?
        {
            self.process_vote(vote_msg.vote())
                .await
                .context("[RoundManager] Add a new vote")?;
        }
        Ok(())
    }

    /// Add a vote to the pending votes.
    /// If a new QC / TC is formed then
    /// 1) fetch missing dependencies if required, and then
    /// 2) call process_certificates(), which will start a new round in return.
    async fn process_vote(&mut self, vote: &Vote) -> anyhow::Result<()> {
        let round = vote.vote_data().proposed().round();

        if vote.is_timeout() {
            info!(
                self.new_log(LogEvent::ReceiveVote)
                    .remote_peer(vote.author()),
                vote = %vote,
                epoch = vote.vote_data().proposed().epoch(),
                round = vote.vote_data().proposed().round(),
                id = vote.vote_data().proposed().id(),
                state = vote.vote_data().proposed().executed_state_id(),
                is_timeout = vote.is_timeout(),
            );
        } else {
            debug!(
                self.new_log(LogEvent::ReceiveVote)
                    .remote_peer(vote.author()),
                epoch = vote.vote_data().proposed().epoch(),
                round = vote.vote_data().proposed().round(),
                id = vote.vote_data().proposed().id(),
            );
        }

        if !self.local_config.broadcast_vote && !vote.is_timeout() {
            // Unlike timeout votes regular votes are sent to the leaders of the next round only.
            let next_round = round + 1;
            ensure!(
                self.proposer_election
                    .is_valid_proposer(self.proposal_generator.author(), next_round),
                "[RoundManager] Received {}, but I am not a valid proposer for round {}, ignore.",
                vote,
                next_round
            );
        }

        let block_id = vote.vote_data().proposed().id();
        // Check if the block already had a QC
        if self
            .block_store
            .get_quorum_cert_for_block(block_id)
            .is_some()
        {
            return Ok(());
        }
        let vote_reception_result = self
            .round_state
            .insert_vote(vote, &self.epoch_state.verifier);
        self.process_vote_reception_result(vote, vote_reception_result)
            .await
    }

    async fn process_vote_reception_result(
        &mut self,
        vote: &Vote,
        result: VoteReceptionResult,
    ) -> anyhow::Result<()> {
        let round = vote.vote_data().proposed().round();
        match result {
            VoteReceptionResult::NewQuorumCertificate(qc) => {
                if !vote.is_timeout() {
                    observe_block(
                        qc.certified_block().timestamp_usecs(),
                        BlockStage::QC_AGGREGATED,
                    );
                }
                QC_AGGREGATED_FROM_VOTES.inc();
                self.new_qc_aggregated(qc.clone(), vote.author())
                    .await
                    .context(format!(
                        "[RoundManager] Unable to process the created QC {:?}",
                        qc
                    ))?;
                if self.onchain_config.order_vote_enabled() {
                    // This check is already done in safety rules. As printing the "failed to broadcast order vote"
                    // in humio logs could sometimes look scary, we are doing the same check again here.
                    if let Some(last_sent_vote) = self.round_state.vote_sent() {
                        if let Some((two_chain_timeout, _)) = last_sent_vote.two_chain_timeout() {
                            if round <= two_chain_timeout.round() {
                                return Ok(());
                            }
                        }
                    }
                    // Broadcast order vote if the QC is successfully aggregated
                    // Even if broadcast order vote fails, the function will return Ok
                    if let Err(e) = self.broadcast_order_vote(vote, qc.clone()).await {
                        warn!(
                            "Failed to broadcast order vote for QC {:?}. Error: {:?}",
                            qc, e
                        );
                    } else {
                        self.broadcast_fast_shares(qc.certified_block()).await;
                    }
                }
                Ok(())
            },
            VoteReceptionResult::New2ChainTimeoutCertificate(tc) => {
                self.new_2chain_tc_aggregated(tc).await
            },
            VoteReceptionResult::EchoTimeout(_) if !self.round_state.is_timeout_sent() => {
                self.process_local_timeout(round).await
            },
            VoteReceptionResult::VoteAdded(_) => {
                PROPOSAL_VOTE_ADDED.inc();
                Ok(())
            },
            VoteReceptionResult::EchoTimeout(_) | VoteReceptionResult::DuplicateVote => Ok(()),
            e => Err(anyhow::anyhow!("{:?}", e)),
        }
    }

    async fn process_timeout_reception_result(
        &mut self,
        timeout: &RoundTimeout,
        result: VoteReceptionResult,
    ) -> anyhow::Result<()> {
        let round = timeout.round();
        match result {
            VoteReceptionResult::New2ChainTimeoutCertificate(tc) => {
                self.new_2chain_tc_aggregated(tc).await
            },
            VoteReceptionResult::EchoTimeout(_) if !self.round_state.is_timeout_sent() => {
                self.process_local_timeout(round).await
            },
            VoteReceptionResult::VoteAdded(_) | VoteReceptionResult::EchoTimeout(_) => Ok(()),
            result @ VoteReceptionResult::NewQuorumCertificate(_)
            | result @ VoteReceptionResult::DuplicateVote => {
                bail!("Unexpected result from timeout processing: {:?}", result);
            },
            e => Err(anyhow::anyhow!("{:?}", e)),
        }
    }

    pub async fn process_round_timeout_msg(
        &mut self,
        round_timeout_msg: RoundTimeoutMsg,
    ) -> anyhow::Result<()> {
        fail_point!("consensus::process_round_timeout_msg", |_| {
            Err(anyhow::anyhow!(
                "Injected error in process_round_timeout_msg"
            ))
        });
        // Check whether this validator is a valid recipient of the vote.
        if self
            .ensure_round_and_sync_up(
                round_timeout_msg.round(),
                round_timeout_msg.sync_info(),
                round_timeout_msg.author(),
            )
            .await
            .context("[RoundManager] Stop processing vote")?
        {
            self.process_round_timeout(round_timeout_msg.timeout())
                .await
                .context("[RoundManager] Add a new timeout")?;
        }
        Ok(())
    }

    async fn process_round_timeout(&mut self, timeout: RoundTimeout) -> anyhow::Result<()> {
        info!(
            self.new_log(LogEvent::ReceiveRoundTimeout)
                .remote_peer(timeout.author()),
            vote = %timeout,
            epoch = timeout.epoch(),
            round = timeout.round(),
        );

        let vote_reception_result = self
            .round_state
            .insert_round_timeout(&timeout, &self.epoch_state.verifier);
        self.process_timeout_reception_result(&timeout, vote_reception_result)
            .await
    }

    async fn process_order_vote_reception_result(
        &mut self,
        result: OrderVoteReceptionResult,
        preferred_peer: Author,
    ) -> anyhow::Result<()> {
        match result {
            OrderVoteReceptionResult::NewLedgerInfoWithSignatures((
                verified_qc,
                ledger_info_with_signatures,
            )) => {
                self.new_ordered_cert(
                    WrappedLedgerInfo::new(VoteData::dummy(), ledger_info_with_signatures),
                    verified_qc,
                    preferred_peer,
                )
                .await
            },
            OrderVoteReceptionResult::VoteAdded(_) => {
                ORDER_VOTE_ADDED.inc();
                Ok(())
            },
            e => {
                ORDER_VOTE_OTHER_ERRORS.inc();
                Err(anyhow::anyhow!("{:?}", e))
            },
        }
    }

    async fn new_qc_aggregated(
        &mut self,
        qc: Arc<QuorumCert>,
        preferred_peer: Author,
    ) -> anyhow::Result<()> {
        let result = self
            .block_store
            .insert_quorum_cert(&qc, &mut self.create_block_retriever(preferred_peer))
            .await
            .context("[RoundManager] Failed to process a newly aggregated QC");
        self.process_certificates().await?;
        result
    }

    async fn new_qc_from_order_vote_msg(
        &mut self,
        verified_qc: Arc<QuorumCert>,
        preferred_peer: Author,
    ) -> anyhow::Result<()> {
        match self
            .block_store
            .need_fetch_for_quorum_cert(verified_qc.as_ref())
        {
            NeedFetchResult::QCAlreadyExist => Ok(()),
            NeedFetchResult::QCBlockExist => {
                // If the block is already in the block store, but QC isn't available in the block store, insert QC.
                let result = self
                    .block_store
                    .insert_quorum_cert(
                        verified_qc.as_ref(),
                        &mut self.create_block_retriever(preferred_peer),
                    )
                    .await
                    .context("[RoundManager] Failed to process the QC from order vote msg");
                self.process_certificates().await?;
                result
            },
            NeedFetchResult::NeedFetch => {
                // If the block doesn't exist, we could ideally do sync up based on the qc.
                // But this could trigger fetching a lot of past blocks in case the node is lagging behind.
                // So, we just log a warning here to avoid a long sequence of block fetchs.
                // One of the subsequence syncinfo messages will trigger the block fetch or state sync if required.
                ORDER_CERT_CREATED_WITHOUT_BLOCK_IN_BLOCK_STORE.inc();
                sample!(
                    SampleRate::Duration(Duration::from_millis(200)),
                    info!(
                        "Ordered certificate created without block in block store: {:?}",
                        verified_qc.certified_block()
                    );
                );
                Err(anyhow::anyhow!(
                    "Ordered certificate created without block in block store"
                ))
            },
            NeedFetchResult::QCRoundBeforeRoot => {
                Err(anyhow::anyhow!("Ordered certificate is old"))
            },
        }
    }

    // Insert ordered certificate formed by aggregating order votes
    async fn new_ordered_cert(
        &mut self,
        ordered_cert: WrappedLedgerInfo,
        verified_qc: Arc<QuorumCert>,
        preferred_peer: Author,
    ) -> anyhow::Result<()> {
        self.new_qc_from_order_vote_msg(verified_qc, preferred_peer)
            .await?;

        // If the block and qc now exist in the quorum store, insert the ordered cert
        let result = self
            .block_store
            .insert_ordered_cert(&ordered_cert)
            .await
            .context("[RoundManager] Failed to process a new OrderCert formed by order votes");
        self.process_certificates().await?;
        result
    }

    async fn new_2chain_tc_aggregated(
        &mut self,
        tc: Arc<TwoChainTimeoutCertificate>,
    ) -> anyhow::Result<()> {
        let result = self
            .block_store
            .insert_2chain_timeout_certificate(tc)
            .context("[RoundManager] Failed to process a newly aggregated 2-chain TC");
        self.process_certificates().await?;
        result
    }

    /// To jump start new round with the current certificates we have.
    pub async fn init(&mut self, last_vote_sent: Option<Vote>) {
        let epoch_state = self.epoch_state.clone();
        let new_round_event = self
            .round_state
            .process_certificates(self.block_store.sync_info(), &epoch_state.verifier)
            .expect("Can not jump start a round_state from existing certificates.");
        if let Some(vote) = last_vote_sent {
            self.round_state.record_vote(vote);
        }
        if let Err(e) = self.process_new_round_event(new_round_event).await {
            warn!(error = ?e, "[RoundManager] Error during start");
        }
    }

    /// Inspect the current consensus state.
    #[cfg(test)]
    pub fn consensus_state(&mut self) -> ConsensusState {
        self.safety_rules.lock().consensus_state().unwrap()
    }

    #[cfg(test)]
    pub fn set_safety_rules(&mut self, safety_rules: Arc<Mutex<MetricsSafetyRules>>) {
        self.safety_rules = safety_rules
    }

    pub fn round_state(&self) -> &RoundState {
        &self.round_state
    }

    fn new_log(&self, event: LogEvent) -> LogSchema {
        Self::new_log_with_round_epoch(
            event,
            self.round_state().current_round(),
            self.epoch_state.epoch,
        )
    }

    fn new_log_with_round_epoch(event: LogEvent, round: Round, epoch: u64) -> LogSchema {
        LogSchema::new(event).round(round).epoch(epoch)
    }

    /// Mainloop of processing messages.
    #[allow(clippy::unwrap_used)]
    pub async fn start(
        mut self,
        mut event_rx: aptos_channel::Receiver<
            (Author, Discriminant<VerifiedEvent>),
            (Author, VerifiedEvent),
        >,
        mut buffered_proposal_rx: aptos_channel::Receiver<Author, VerifiedEvent>,
        close_rx: oneshot::Receiver<oneshot::Sender<()>>,
    ) {
        info!(epoch = self.epoch_state.epoch, "RoundManager started");
        let mut close_rx = close_rx.into_stream();
        loop {
            tokio::select! {
                biased;
                close_req = close_rx.select_next_some() => {
                    if let Ok(ack_sender) = close_req {
                        ack_sender.send(()).expect("[RoundManager] Fail to ack shutdown");
                    }
                    break;
                }
                proposal = buffered_proposal_rx.select_next_some() => {
                    let mut proposals = vec![proposal];
                    while let Some(Some(proposal)) = buffered_proposal_rx.next().now_or_never() {
                        proposals.push(proposal);
                    }
                    let get_round = |event: &VerifiedEvent| {
                        match event {
                            VerifiedEvent::ProposalMsg(p) => p.proposal().round(),
                            VerifiedEvent::VerifiedProposalMsg(p) => p.round(),
                            unexpected_event => unreachable!("Unexpected event {:?}", unexpected_event),
                        }
                    };
                    proposals.sort_by_key(get_round);
                    // If the first proposal is not for the next round, we only process the last proposal.
                    // to avoid going through block retrieval of many garbage collected rounds.
                    if self.round_state.current_round() + 1 < get_round(&proposals[0]) {
                        proposals = vec![proposals.pop().unwrap()];
                    }
                    for proposal in proposals {
                        let result = match proposal {
                            VerifiedEvent::ProposalMsg(proposal_msg) => {
                                monitor!(
                                    "process_proposal",
                                    self.process_proposal_msg(*proposal_msg).await
                                )
                            }
                            VerifiedEvent::VerifiedProposalMsg(proposal_msg) => {
                                monitor!(
                                    "process_verified_proposal",
                                    self.process_delayed_proposal_msg(*proposal_msg).await
                                )
                            }
                            unexpected_event => unreachable!("Unexpected event: {:?}", unexpected_event),
                        };
                        let round_state = self.round_state();
                        match result {
                            Ok(_) => trace!(RoundStateLogSchema::new(round_state)),
                            Err(e) => {
                                counters::ERROR_COUNT.inc();
                                warn!(kind = error_kind(&e), RoundStateLogSchema::new(round_state), "Error: {:#}", e);
                            }
                        }
                    }
                },
                Some((result, block, start_time)) = self.futures.next() => {
                    let elapsed = start_time.elapsed().as_secs_f64();
                    let id = block.id();
                    match result {
                        Ok(()) => {
                            counters::CONSENSUS_PROPOSAL_PAYLOAD_FETCH_DURATION.with_label_values(&["success"]).observe(elapsed);
                            if let Err(e) = monitor!("payload_fetch_proposal_process", self.check_backpressure_and_process_proposal(block)).await {
                                warn!("failed process proposal after payload fetch for block {}: {}", id, e);
                            }
                        },
                        Err(err) => {
                            counters::CONSENSUS_PROPOSAL_PAYLOAD_FETCH_DURATION.with_label_values(&["error"]).observe(elapsed);
                            warn!("unable to fetch payload for block {}: {}", id, err);
                        },
                    };
                },
                (peer_id, event) = event_rx.select_next_some() => {
                    let result = match event {
                        VerifiedEvent::VoteMsg(vote_msg) => {
                            monitor!("process_vote", self.process_vote_msg(*vote_msg).await)
                        }
                        VerifiedEvent::RoundTimeoutMsg(timeout_msg) => {
                            monitor!("process_round_timeout", self.process_round_timeout_msg(*timeout_msg).await)
                        }
                        VerifiedEvent::OrderVoteMsg(order_vote_msg) => {
                            monitor!("process_order_vote", self.process_order_vote_msg(*order_vote_msg).await)
                        }
                        VerifiedEvent::UnverifiedSyncInfo(sync_info) => {
                            monitor!(
                                "process_sync_info",
                                self.process_sync_info_msg(*sync_info, peer_id).await
                            )
                        }
                        VerifiedEvent::LocalTimeout(round) => monitor!(
                            "process_local_timeout",
                            self.process_local_timeout(round).await
                        ),
                        unexpected_event => unreachable!("Unexpected event: {:?}", unexpected_event),
                    }
                    .with_context(|| format!("from peer {}", peer_id));

                    let round_state = self.round_state();
                    match result {
                        Ok(_) => trace!(RoundStateLogSchema::new(round_state)),
                        Err(e) => {
                            counters::ERROR_COUNT.inc();
                            warn!(kind = error_kind(&e), RoundStateLogSchema::new(round_state), "Error: {:#}", e);
                        }
                    }
                },
            }
        }
        info!(epoch = self.epoch_state.epoch, "RoundManager stopped");
    }

    #[cfg(feature = "failpoints")]
    fn check_whether_to_inject_reconfiguration_error() -> bool {
        fail_point!("consensus::inject_reconfiguration_error", |_| true);
        false
    }

    /// Given R1 <- B2 if R1 has the reconfiguration txn, we inject error on B2 if R1.round + 1 = B2.round
    /// Direct suffix is checked by parent.has_reconfiguration && !parent.parent.has_reconfiguration
    /// The error is injected by sending proposals to half of the validators to force a timeout.
    ///
    /// It's only enabled with fault injection (failpoints feature).
    #[cfg(feature = "failpoints")]
    async fn attempt_to_inject_reconfiguration_error(
        epoch_state: Arc<EpochState>,
        network: Arc<NetworkSender>,
        proposal_msg: &ProposalMsg,
    ) -> anyhow::Result<()> {
        let block_data = proposal_msg.proposal().block_data();
        let direct_suffix = block_data.is_reconfiguration_suffix()
            && !block_data
                .quorum_cert()
                .parent_block()
                .has_reconfiguration();
        let continuous_round =
            block_data.round() == block_data.quorum_cert().certified_block().round() + 1;
        let should_inject = direct_suffix && continuous_round;
        if should_inject {
            let mut half_peers: Vec<_> = epoch_state
                .verifier
                .get_ordered_account_addresses_iter()
                .collect();
            half_peers.truncate(half_peers.len() / 2);
            network
                .send_proposal(proposal_msg.clone(), half_peers)
                .await;
            Err(anyhow::anyhow!("Injected error in reconfiguration suffix"))
        } else {
            Ok(())
        }
    }
}<|MERGE_RESOLUTION|>--- conflicted
+++ resolved
@@ -197,12 +197,9 @@
             UnverifiedEvent::BatchMsg(b) => b.epoch(),
             UnverifiedEvent::SignedBatchInfo(sd) => sd.epoch(),
             UnverifiedEvent::ProofOfStoreMsg(p) => p.epoch(),
-<<<<<<< HEAD
             UnverifiedEvent::RaikouMessage(r) => r.epoch(),
             UnverifiedEvent::RaikouDissMessage(r) => r.epoch(),
-=======
             UnverifiedEvent::RoundTimeoutMsg(t) => Ok(t.epoch()),
->>>>>>> 7df77b85
         }
     }
 }
@@ -217,12 +214,9 @@
             ConsensusMsg::BatchMsg(m) => UnverifiedEvent::BatchMsg(m),
             ConsensusMsg::SignedBatchInfo(m) => UnverifiedEvent::SignedBatchInfo(m),
             ConsensusMsg::ProofOfStoreMsg(m) => UnverifiedEvent::ProofOfStoreMsg(m),
-<<<<<<< HEAD
             ConsensusMsg::RaikouMessage(m) => UnverifiedEvent::RaikouMessage(m),
             ConsensusMsg::RaikouDissMessage(m) => UnverifiedEvent::RaikouDissMessage(m),
-=======
             ConsensusMsg::RoundTimeoutMsg(m) => UnverifiedEvent::RoundTimeoutMsg(m),
->>>>>>> 7df77b85
             _ => unreachable!("Unexpected conversion"),
         }
     }
